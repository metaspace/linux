/*
 *	Berkeley style UIO structures	-	Alan Cox 1994.
 *
 *		This program is free software; you can redistribute it and/or
 *		modify it under the terms of the GNU General Public License
 *		as published by the Free Software Foundation; either version
 *		2 of the License, or (at your option) any later version.
 */
#ifndef __LINUX_UIO_H
#define __LINUX_UIO_H

#include <linux/kernel.h>
#include <linux/thread_info.h>
#include <uapi/linux/uio.h>

struct page;
struct pipe_inode_info;

struct kvec {
	void *iov_base; /* and that should *never* hold a userland pointer */
	size_t iov_len;
};

enum {
	ITER_IOVEC = 0,
	ITER_KVEC = 2,
	ITER_BVEC = 4,
	ITER_PIPE = 8,
};

struct iov_iter {
	int type;
	size_t iov_offset;
	size_t count;
	union {
		const struct iovec *iov;
		const struct kvec *kvec;
		const struct bio_vec *bvec;
		struct pipe_inode_info *pipe;
	};
	union {
		unsigned long nr_segs;
		struct {
			int idx;
			int start_idx;
		};
	};
};

/*
 * Total number of bytes covered by an iovec.
 *
 * NOTE that it is not safe to use this function until all the iovec's
 * segment lengths have been validated.  Because the individual lengths can
 * overflow a size_t when added together.
 */
static inline size_t iov_length(const struct iovec *iov, unsigned long nr_segs)
{
	unsigned long seg;
	size_t ret = 0;

	for (seg = 0; seg < nr_segs; seg++)
		ret += iov[seg].iov_len;
	return ret;
}

static inline struct iovec iov_iter_iovec(const struct iov_iter *iter)
{
	return (struct iovec) {
		.iov_base = iter->iov->iov_base + iter->iov_offset,
		.iov_len = min(iter->count,
			       iter->iov->iov_len - iter->iov_offset),
	};
}

#define iov_for_each(iov, iter, start)				\
	if (!((start).type & (ITER_BVEC | ITER_PIPE)))		\
	for (iter = (start);					\
	     (iter).count &&					\
	     ((iov = iov_iter_iovec(&(iter))), 1);		\
	     iov_iter_advance(&(iter), (iov).iov_len))

size_t iov_iter_copy_from_user_atomic(struct page *page,
		struct iov_iter *i, unsigned long offset, size_t bytes);
void iov_iter_advance(struct iov_iter *i, size_t bytes);
void iov_iter_revert(struct iov_iter *i, size_t bytes);
int iov_iter_fault_in_readable(struct iov_iter *i, size_t bytes);
size_t iov_iter_single_seg_count(const struct iov_iter *i);
size_t copy_page_to_iter(struct page *page, size_t offset, size_t bytes,
			 struct iov_iter *i);
size_t copy_page_from_iter(struct page *page, size_t offset, size_t bytes,
			 struct iov_iter *i);

size_t _copy_to_iter(const void *addr, size_t bytes, struct iov_iter *i);
size_t _copy_from_iter(void *addr, size_t bytes, struct iov_iter *i);
bool _copy_from_iter_full(void *addr, size_t bytes, struct iov_iter *i);
size_t _copy_from_iter_nocache(void *addr, size_t bytes, struct iov_iter *i);
bool _copy_from_iter_full_nocache(void *addr, size_t bytes, struct iov_iter *i);

static __always_inline __must_check
size_t copy_to_iter(const void *addr, size_t bytes, struct iov_iter *i)
{
	if (unlikely(!check_copy_size(addr, bytes, true)))
		return 0;
	else
		return _copy_to_iter(addr, bytes, i);
}

static __always_inline __must_check
size_t copy_from_iter(void *addr, size_t bytes, struct iov_iter *i)
{
	if (unlikely(!check_copy_size(addr, bytes, false)))
		return 0;
	else
		return _copy_from_iter(addr, bytes, i);
}

static __always_inline __must_check
bool copy_from_iter_full(void *addr, size_t bytes, struct iov_iter *i)
{
	if (unlikely(!check_copy_size(addr, bytes, false)))
		return false;
	else
		return _copy_from_iter_full(addr, bytes, i);
}

static __always_inline __must_check
size_t copy_from_iter_nocache(void *addr, size_t bytes, struct iov_iter *i)
{
	if (unlikely(!check_copy_size(addr, bytes, false)))
		return 0;
	else
		return _copy_from_iter_nocache(addr, bytes, i);
}

static __always_inline __must_check
bool copy_from_iter_full_nocache(void *addr, size_t bytes, struct iov_iter *i)
{
	if (unlikely(!check_copy_size(addr, bytes, false)))
		return false;
	else
		return _copy_from_iter_full_nocache(addr, bytes, i);
}

#ifdef CONFIG_ARCH_HAS_UACCESS_FLUSHCACHE
/*
 * Note, users like pmem that depend on the stricter semantics of
 * copy_from_iter_flushcache() than copy_from_iter_nocache() must check for
 * IS_ENABLED(CONFIG_ARCH_HAS_UACCESS_FLUSHCACHE) before assuming that the
 * destination is flushed from the cache on return.
 */
size_t _copy_from_iter_flushcache(void *addr, size_t bytes, struct iov_iter *i);
#else
#define _copy_from_iter_flushcache _copy_from_iter_nocache
#endif

#ifdef CONFIG_ARCH_HAS_UACCESS_MCSAFE
<<<<<<< HEAD
size_t _copy_to_iter_mcsafe(void *addr, size_t bytes, struct iov_iter *i);
=======
size_t _copy_to_iter_mcsafe(const void *addr, size_t bytes, struct iov_iter *i);
>>>>>>> 930218af
#else
#define _copy_to_iter_mcsafe _copy_to_iter
#endif

static __always_inline __must_check
size_t copy_from_iter_flushcache(void *addr, size_t bytes, struct iov_iter *i)
{
	if (unlikely(!check_copy_size(addr, bytes, false)))
		return 0;
	else
		return _copy_from_iter_flushcache(addr, bytes, i);
}

static __always_inline __must_check
size_t copy_to_iter_mcsafe(void *addr, size_t bytes, struct iov_iter *i)
{
	if (unlikely(!check_copy_size(addr, bytes, false)))
		return 0;
	else
		return _copy_to_iter_mcsafe(addr, bytes, i);
}

size_t iov_iter_zero(size_t bytes, struct iov_iter *);
unsigned long iov_iter_alignment(const struct iov_iter *i);
unsigned long iov_iter_gap_alignment(const struct iov_iter *i);
void iov_iter_init(struct iov_iter *i, int direction, const struct iovec *iov,
			unsigned long nr_segs, size_t count);
void iov_iter_kvec(struct iov_iter *i, int direction, const struct kvec *kvec,
			unsigned long nr_segs, size_t count);
void iov_iter_bvec(struct iov_iter *i, int direction, const struct bio_vec *bvec,
			unsigned long nr_segs, size_t count);
void iov_iter_pipe(struct iov_iter *i, int direction, struct pipe_inode_info *pipe,
			size_t count);
ssize_t iov_iter_get_pages(struct iov_iter *i, struct page **pages,
			size_t maxsize, unsigned maxpages, size_t *start);
ssize_t iov_iter_get_pages_alloc(struct iov_iter *i, struct page ***pages,
			size_t maxsize, size_t *start);
int iov_iter_npages(const struct iov_iter *i, int maxpages);

const void *dup_iter(struct iov_iter *new, struct iov_iter *old, gfp_t flags);

static inline size_t iov_iter_count(const struct iov_iter *i)
{
	return i->count;
}

static inline bool iter_is_iovec(const struct iov_iter *i)
{
	return !(i->type & (ITER_BVEC | ITER_KVEC | ITER_PIPE));
}

/*
 * Get one of READ or WRITE out of iter->type without any other flags OR'd in
 * with it.
 *
 * The ?: is just for type safety.
 */
#define iov_iter_rw(i) ((0 ? (struct iov_iter *)0 : (i))->type & (READ | WRITE))

/*
 * Cap the iov_iter by given limit; note that the second argument is
 * *not* the new size - it's upper limit for such.  Passing it a value
 * greater than the amount of data in iov_iter is fine - it'll just do
 * nothing in that case.
 */
static inline void iov_iter_truncate(struct iov_iter *i, u64 count)
{
	/*
	 * count doesn't have to fit in size_t - comparison extends both
	 * operands to u64 here and any value that would be truncated by
	 * conversion in assignement is by definition greater than all
	 * values of size_t, including old i->count.
	 */
	if (i->count > count)
		i->count = count;
}

/*
 * reexpand a previously truncated iterator; count must be no more than how much
 * we had shrunk it.
 */
static inline void iov_iter_reexpand(struct iov_iter *i, size_t count)
{
	i->count = count;
}
size_t csum_and_copy_to_iter(const void *addr, size_t bytes, __wsum *csum, struct iov_iter *i);
size_t csum_and_copy_from_iter(void *addr, size_t bytes, __wsum *csum, struct iov_iter *i);
bool csum_and_copy_from_iter_full(void *addr, size_t bytes, __wsum *csum, struct iov_iter *i);

int import_iovec(int type, const struct iovec __user * uvector,
		 unsigned nr_segs, unsigned fast_segs,
		 struct iovec **iov, struct iov_iter *i);

#ifdef CONFIG_COMPAT
struct compat_iovec;
int compat_import_iovec(int type, const struct compat_iovec __user * uvector,
		 unsigned nr_segs, unsigned fast_segs,
		 struct iovec **iov, struct iov_iter *i);
#endif

int import_single_range(int type, void __user *buf, size_t len,
		 struct iovec *iov, struct iov_iter *i);

int iov_iter_for_each_range(struct iov_iter *i, size_t bytes,
			    int (*f)(struct kvec *vec, void *context),
			    void *context);

#endif<|MERGE_RESOLUTION|>--- conflicted
+++ resolved
@@ -155,11 +155,7 @@
 #endif
 
 #ifdef CONFIG_ARCH_HAS_UACCESS_MCSAFE
-<<<<<<< HEAD
-size_t _copy_to_iter_mcsafe(void *addr, size_t bytes, struct iov_iter *i);
-=======
 size_t _copy_to_iter_mcsafe(const void *addr, size_t bytes, struct iov_iter *i);
->>>>>>> 930218af
 #else
 #define _copy_to_iter_mcsafe _copy_to_iter
 #endif
