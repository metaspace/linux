/* SPDX-License-Identifier: GPL-2.0 */
#include <linux/node.h>
#include <linux/mmzone.h>
#include <linux/compaction.h>
/*
 * The order of these masks is important. Matching masks will be seen
 * first and the left over flags will end up showing by themselves.
 *
 * For example, if we have GFP_KERNEL before GFP_USER we wil get:
 *
 *  GFP_KERNEL|GFP_HARDWALL
 *
 * Thus most bits set go first.
 */

#define gfpflag_string(flag) {(__force unsigned long)flag, #flag}

#define __def_gfpflag_names			\
	gfpflag_string(GFP_TRANSHUGE),		\
	gfpflag_string(GFP_TRANSHUGE_LIGHT),	\
	gfpflag_string(GFP_HIGHUSER_MOVABLE),	\
	gfpflag_string(GFP_HIGHUSER),		\
	gfpflag_string(GFP_USER),		\
	gfpflag_string(GFP_KERNEL_ACCOUNT),	\
	gfpflag_string(GFP_KERNEL),		\
	gfpflag_string(GFP_NOFS),		\
	gfpflag_string(GFP_ATOMIC),		\
	gfpflag_string(GFP_NOIO),		\
	gfpflag_string(GFP_NOWAIT),		\
	gfpflag_string(GFP_DMA),		\
	gfpflag_string(__GFP_HIGHMEM),		\
	gfpflag_string(GFP_DMA32),		\
	gfpflag_string(__GFP_HIGH),		\
	gfpflag_string(__GFP_IO),		\
	gfpflag_string(__GFP_FS),		\
	gfpflag_string(__GFP_NOWARN),		\
	gfpflag_string(__GFP_RETRY_MAYFAIL),	\
	gfpflag_string(__GFP_NOFAIL),		\
	gfpflag_string(__GFP_NORETRY),		\
	gfpflag_string(__GFP_COMP),		\
	gfpflag_string(__GFP_ZERO),		\
	gfpflag_string(__GFP_NOMEMALLOC),	\
	gfpflag_string(__GFP_MEMALLOC),		\
	gfpflag_string(__GFP_HARDWALL),		\
	gfpflag_string(__GFP_THISNODE),		\
	gfpflag_string(__GFP_RECLAIMABLE),	\
	gfpflag_string(__GFP_MOVABLE),		\
	gfpflag_string(__GFP_ACCOUNT),		\
	gfpflag_string(__GFP_WRITE),		\
	gfpflag_string(__GFP_RECLAIM),		\
	gfpflag_string(__GFP_DIRECT_RECLAIM),	\
	gfpflag_string(__GFP_KSWAPD_RECLAIM),	\
	gfpflag_string(__GFP_ZEROTAGS)

#ifdef CONFIG_KASAN_HW_TAGS
#define __def_gfpflag_names_kasan ,			\
	gfpflag_string(__GFP_SKIP_ZERO),		\
	gfpflag_string(__GFP_SKIP_KASAN)
#else
#define __def_gfpflag_names_kasan
#endif

#define show_gfp_flags(flags)						\
	(flags) ? __print_flags(flags, "|",				\
	__def_gfpflag_names __def_gfpflag_names_kasan			\
	) : "none"

#ifdef CONFIG_MMU
#define IF_HAVE_PG_MLOCK(_name) ,{1UL << PG_##_name, __stringify(_name)}
#else
#define IF_HAVE_PG_MLOCK(_name)
#endif

#ifdef CONFIG_ARCH_USES_PG_UNCACHED
#define IF_HAVE_PG_UNCACHED(_name) ,{1UL << PG_##_name, __stringify(_name)}
#else
#define IF_HAVE_PG_UNCACHED(_name)
#endif

#ifdef CONFIG_MEMORY_FAILURE
#define IF_HAVE_PG_HWPOISON(_name) ,{1UL << PG_##_name, __stringify(_name)}
#else
#define IF_HAVE_PG_HWPOISON(_name)
#endif

#if defined(CONFIG_PAGE_IDLE_FLAG) && defined(CONFIG_64BIT)
#define IF_HAVE_PG_IDLE(_name) ,{1UL << PG_##_name, __stringify(_name)}
#else
#define IF_HAVE_PG_IDLE(_name)
#endif

#ifdef CONFIG_ARCH_USES_PG_ARCH_X
#define IF_HAVE_PG_ARCH_X(_name) ,{1UL << PG_##_name, __stringify(_name)}
#else
#define IF_HAVE_PG_ARCH_X(_name)
#endif

#define DEF_PAGEFLAG_NAME(_name) { 1UL <<  PG_##_name, __stringify(_name) }

#define __def_pageflag_names						\
	DEF_PAGEFLAG_NAME(locked),					\
	DEF_PAGEFLAG_NAME(waiters),					\
	DEF_PAGEFLAG_NAME(error),					\
	DEF_PAGEFLAG_NAME(referenced),					\
	DEF_PAGEFLAG_NAME(uptodate),					\
	DEF_PAGEFLAG_NAME(dirty),					\
	DEF_PAGEFLAG_NAME(lru),						\
	DEF_PAGEFLAG_NAME(active),					\
	DEF_PAGEFLAG_NAME(workingset),					\
	DEF_PAGEFLAG_NAME(owner_priv_1),				\
	DEF_PAGEFLAG_NAME(arch_1),					\
	DEF_PAGEFLAG_NAME(reserved),					\
	DEF_PAGEFLAG_NAME(private),					\
	DEF_PAGEFLAG_NAME(private_2),					\
	DEF_PAGEFLAG_NAME(writeback),					\
	DEF_PAGEFLAG_NAME(head),					\
	DEF_PAGEFLAG_NAME(mappedtodisk),				\
	DEF_PAGEFLAG_NAME(reclaim),					\
	DEF_PAGEFLAG_NAME(swapbacked),					\
	DEF_PAGEFLAG_NAME(unevictable)					\
IF_HAVE_PG_MLOCK(mlocked)						\
IF_HAVE_PG_UNCACHED(uncached)						\
IF_HAVE_PG_HWPOISON(hwpoison)						\
IF_HAVE_PG_IDLE(idle)							\
IF_HAVE_PG_IDLE(young)							\
IF_HAVE_PG_ARCH_X(arch_2)						\
IF_HAVE_PG_ARCH_X(arch_3)

#define show_page_flags(flags)						\
	(flags) ? __print_flags(flags, "|",				\
	__def_pageflag_names						\
	) : "none"

#define DEF_PAGETYPE_NAME(_name) { PG_##_name, __stringify(_name) }

#define __def_pagetype_names						\
<<<<<<< HEAD
=======
	DEF_PAGETYPE_NAME(slab),					\
>>>>>>> 0c383648
	DEF_PAGETYPE_NAME(hugetlb),					\
	DEF_PAGETYPE_NAME(offline),					\
	DEF_PAGETYPE_NAME(guard),					\
	DEF_PAGETYPE_NAME(table),					\
	DEF_PAGETYPE_NAME(buddy)

#if defined(CONFIG_X86)
#define __VM_ARCH_SPECIFIC_1 {VM_PAT,     "pat"           }
#elif defined(CONFIG_PPC)
#define __VM_ARCH_SPECIFIC_1 {VM_SAO,     "sao"           }
#elif defined(CONFIG_PARISC)
#define __VM_ARCH_SPECIFIC_1 {VM_GROWSUP,	"growsup"	}
#elif !defined(CONFIG_MMU)
#define __VM_ARCH_SPECIFIC_1 {VM_MAPPED_COPY,"mappedcopy"	}
#else
#define __VM_ARCH_SPECIFIC_1 {VM_ARCH_1,	"arch_1"	}
#endif

#ifdef CONFIG_MEM_SOFT_DIRTY
#define IF_HAVE_VM_SOFTDIRTY(flag,name) {flag, name },
#else
#define IF_HAVE_VM_SOFTDIRTY(flag,name)
#endif

#ifdef CONFIG_HAVE_ARCH_USERFAULTFD_MINOR
# define IF_HAVE_UFFD_MINOR(flag, name) {flag, name},
#else
# define IF_HAVE_UFFD_MINOR(flag, name)
#endif

#define __def_vmaflag_names						\
	{VM_READ,			"read"		},		\
	{VM_WRITE,			"write"		},		\
	{VM_EXEC,			"exec"		},		\
	{VM_SHARED,			"shared"	},		\
	{VM_MAYREAD,			"mayread"	},		\
	{VM_MAYWRITE,			"maywrite"	},		\
	{VM_MAYEXEC,			"mayexec"	},		\
	{VM_MAYSHARE,			"mayshare"	},		\
	{VM_GROWSDOWN,			"growsdown"	},		\
	{VM_UFFD_MISSING,		"uffd_missing"	},		\
IF_HAVE_UFFD_MINOR(VM_UFFD_MINOR,	"uffd_minor"	)		\
	{VM_PFNMAP,			"pfnmap"	},		\
	{VM_UFFD_WP,			"uffd_wp"	},		\
	{VM_LOCKED,			"locked"	},		\
	{VM_IO,				"io"		},		\
	{VM_SEQ_READ,			"seqread"	},		\
	{VM_RAND_READ,			"randread"	},		\
	{VM_DONTCOPY,			"dontcopy"	},		\
	{VM_DONTEXPAND,			"dontexpand"	},		\
	{VM_LOCKONFAULT,		"lockonfault"	},		\
	{VM_ACCOUNT,			"account"	},		\
	{VM_NORESERVE,			"noreserve"	},		\
	{VM_HUGETLB,			"hugetlb"	},		\
	{VM_SYNC,			"sync"		},		\
	__VM_ARCH_SPECIFIC_1				,		\
	{VM_WIPEONFORK,			"wipeonfork"	},		\
	{VM_DONTDUMP,			"dontdump"	},		\
IF_HAVE_VM_SOFTDIRTY(VM_SOFTDIRTY,	"softdirty"	)		\
	{VM_MIXEDMAP,			"mixedmap"	},		\
	{VM_HUGEPAGE,			"hugepage"	},		\
	{VM_NOHUGEPAGE,			"nohugepage"	},		\
	{VM_MERGEABLE,			"mergeable"	}		\

#define show_vma_flags(flags)						\
	(flags) ? __print_flags(flags, "|",				\
	__def_vmaflag_names						\
	) : "none"

#ifdef CONFIG_COMPACTION
#define COMPACTION_STATUS					\
	EM( COMPACT_SKIPPED,		"skipped")		\
	EM( COMPACT_DEFERRED,		"deferred")		\
	EM( COMPACT_CONTINUE,		"continue")		\
	EM( COMPACT_SUCCESS,		"success")		\
	EM( COMPACT_PARTIAL_SKIPPED,	"partial_skipped")	\
	EM( COMPACT_COMPLETE,		"complete")		\
	EM( COMPACT_NO_SUITABLE_PAGE,	"no_suitable_page")	\
	EM( COMPACT_NOT_SUITABLE_ZONE,	"not_suitable_zone")	\
	EMe(COMPACT_CONTENDED,		"contended")

/* High-level compaction status feedback */
#define COMPACTION_FAILED	1
#define COMPACTION_WITHDRAWN	2
#define COMPACTION_PROGRESS	3

#define compact_result_to_feedback(result)	\
({						\
	enum compact_result __result = result;	\
	(__result == COMPACT_COMPLETE) ? COMPACTION_FAILED : \
		(__result == COMPACT_SUCCESS) ? COMPACTION_PROGRESS : COMPACTION_WITHDRAWN; \
})

#define COMPACTION_FEEDBACK		\
	EM(COMPACTION_FAILED,		"failed")	\
	EM(COMPACTION_WITHDRAWN,	"withdrawn")	\
	EMe(COMPACTION_PROGRESS,	"progress")

#define COMPACTION_PRIORITY						\
	EM(COMPACT_PRIO_SYNC_FULL,	"COMPACT_PRIO_SYNC_FULL")	\
	EM(COMPACT_PRIO_SYNC_LIGHT,	"COMPACT_PRIO_SYNC_LIGHT")	\
	EMe(COMPACT_PRIO_ASYNC,		"COMPACT_PRIO_ASYNC")
#else
#define COMPACTION_STATUS
#define COMPACTION_PRIORITY
#define COMPACTION_FEEDBACK
#endif

#ifdef CONFIG_ZONE_DMA
#define IFDEF_ZONE_DMA(X) X
#else
#define IFDEF_ZONE_DMA(X)
#endif

#ifdef CONFIG_ZONE_DMA32
#define IFDEF_ZONE_DMA32(X) X
#else
#define IFDEF_ZONE_DMA32(X)
#endif

#ifdef CONFIG_HIGHMEM
#define IFDEF_ZONE_HIGHMEM(X) X
#else
#define IFDEF_ZONE_HIGHMEM(X)
#endif

#define ZONE_TYPE						\
	IFDEF_ZONE_DMA(		EM (ZONE_DMA,	 "DMA"))	\
	IFDEF_ZONE_DMA32(	EM (ZONE_DMA32,	 "DMA32"))	\
				EM (ZONE_NORMAL, "Normal")	\
	IFDEF_ZONE_HIGHMEM(	EM (ZONE_HIGHMEM,"HighMem"))	\
				EMe(ZONE_MOVABLE,"Movable")

#define LRU_NAMES		\
		EM (LRU_INACTIVE_ANON, "inactive_anon") \
		EM (LRU_ACTIVE_ANON, "active_anon") \
		EM (LRU_INACTIVE_FILE, "inactive_file") \
		EM (LRU_ACTIVE_FILE, "active_file") \
		EMe(LRU_UNEVICTABLE, "unevictable")

/*
 * First define the enums in the above macros to be exported to userspace
 * via TRACE_DEFINE_ENUM().
 */
#undef EM
#undef EMe
#define EM(a, b)	TRACE_DEFINE_ENUM(a);
#define EMe(a, b)	TRACE_DEFINE_ENUM(a);

COMPACTION_STATUS
COMPACTION_PRIORITY
/* COMPACTION_FEEDBACK are defines not enums. Not needed here. */
ZONE_TYPE
LRU_NAMES

/*
 * Now redefine the EM() and EMe() macros to map the enums to the strings
 * that will be printed in the output.
 */
#undef EM
#undef EMe
#define EM(a, b)	{a, b},
#define EMe(a, b)	{a, b}<|MERGE_RESOLUTION|>--- conflicted
+++ resolved
@@ -134,10 +134,7 @@
 #define DEF_PAGETYPE_NAME(_name) { PG_##_name, __stringify(_name) }
 
 #define __def_pagetype_names						\
-<<<<<<< HEAD
-=======
 	DEF_PAGETYPE_NAME(slab),					\
->>>>>>> 0c383648
 	DEF_PAGETYPE_NAME(hugetlb),					\
 	DEF_PAGETYPE_NAME(offline),					\
 	DEF_PAGETYPE_NAME(guard),					\
