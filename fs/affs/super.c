--- conflicted
+++ resolved
@@ -339,11 +339,7 @@
 	if (!parse_options(data,&uid,&gid,&i,&reserved,&root_block,
 				&blocksize,&sbi->s_prefix,
 				sbi->s_volume, &mount_flags)) {
-<<<<<<< HEAD
-		printk(KERN_ERR "AFFS: Error parsing options\n");
-=======
 		pr_err("Error parsing options\n");
->>>>>>> 1a5700bc
 		return -EINVAL;
 	}
 	/* N.B. after this point s_prefix must be released */
