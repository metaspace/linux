#!/usr/bin/env perl
# SPDX-License-Identifier: GPL-2.0
#
# (c) 2001, Dave Jones. (the file handling bit)
# (c) 2005, Joel Schopp <jschopp@austin.ibm.com> (the ugly bit)
# (c) 2007,2008, Andy Whitcroft <apw@uk.ibm.com> (new conditions, test suite)
# (c) 2008-2010 Andy Whitcroft <apw@canonical.com>
# (c) 2010-2018 Joe Perches <joe@perches.com>

use strict;
use warnings;
use POSIX;
use File::Basename;
use Cwd 'abs_path';
use Term::ANSIColor qw(:constants);
use Encode qw(decode encode);

my $P = $0;
my $D = dirname(abs_path($P));

my $V = '0.32';

use Getopt::Long qw(:config no_auto_abbrev);

my $quiet = 0;
my $tree = 1;
my $chk_signoff = 1;
my $chk_patch = 1;
my $tst_only;
my $emacs = 0;
my $terse = 0;
my $showfile = 0;
my $file = 0;
my $git = 0;
my %git_commits = ();
my $check = 0;
my $check_orig = 0;
my $summary = 1;
my $mailback = 0;
my $summary_file = 0;
my $show_types = 0;
my $list_types = 0;
my $fix = 0;
my $fix_inplace = 0;
my $root;
my %debug;
my %camelcase = ();
my %use_type = ();
my @use = ();
my %ignore_type = ();
my @ignore = ();
my $help = 0;
my $configuration_file = ".checkpatch.conf";
my $max_line_length = 80;
my $ignore_perl_version = 0;
my $minimum_perl_version = 5.10.0;
my $min_conf_desc_length = 4;
my $spelling_file = "$D/spelling.txt";
my $codespell = 0;
my $codespellfile = "/usr/share/codespell/dictionary.txt";
my $conststructsfile = "$D/const_structs.checkpatch";
my $typedefsfile = "";
my $color = "auto";
my $allow_c99_comments = 1; # Can be overridden by --ignore C99_COMMENT_TOLERANCE
# git output parsing needs US English output, so first set backtick child process LANGUAGE
my $git_command ='export LANGUAGE=en_US.UTF-8; git';

sub help {
	my ($exitcode) = @_;

	print << "EOM";
Usage: $P [OPTION]... [FILE]...
Version: $V

Options:
  -q, --quiet                quiet
  --no-tree                  run without a kernel tree
  --no-signoff               do not check for 'Signed-off-by' line
  --patch                    treat FILE as patchfile (default)
  --emacs                    emacs compile window format
  --terse                    one line per report
  --showfile                 emit diffed file position, not input file position
  -g, --git                  treat FILE as a single commit or git revision range
                             single git commit with:
                               <rev>
                               <rev>^
                               <rev>~n
                             multiple git commits with:
                               <rev1>..<rev2>
                               <rev1>...<rev2>
                               <rev>-<count>
                             git merges are ignored
  -f, --file                 treat FILE as regular source file
  --subjective, --strict     enable more subjective tests
  --list-types               list the possible message types
  --types TYPE(,TYPE2...)    show only these comma separated message types
  --ignore TYPE(,TYPE2...)   ignore various comma separated message types
  --show-types               show the specific message type in the output
  --max-line-length=n        set the maximum line length, if exceeded, warn
  --min-conf-desc-length=n   set the min description length, if shorter, warn
  --root=PATH                PATH to the kernel tree root
  --no-summary               suppress the per-file summary
  --mailback                 only produce a report in case of warnings/errors
  --summary-file             include the filename in summary
  --debug KEY=[0|1]          turn on/off debugging of KEY, where KEY is one of
                             'values', 'possible', 'type', and 'attr' (default
                             is all off)
  --test-only=WORD           report only warnings/errors containing WORD
                             literally
  --fix                      EXPERIMENTAL - may create horrible results
                             If correctable single-line errors exist, create
                             "<inputfile>.EXPERIMENTAL-checkpatch-fixes"
                             with potential errors corrected to the preferred
                             checkpatch style
  --fix-inplace              EXPERIMENTAL - may create horrible results
                             Is the same as --fix, but overwrites the input
                             file.  It's your fault if there's no backup or git
  --ignore-perl-version      override checking of perl version.  expect
                             runtime errors.
  --codespell                Use the codespell dictionary for spelling/typos
                             (default:/usr/share/codespell/dictionary.txt)
  --codespellfile            Use this codespell dictionary
  --typedefsfile             Read additional types from this file
  --color[=WHEN]             Use colors 'always', 'never', or only when output
                             is a terminal ('auto'). Default is 'auto'.
  -h, --help, --version      display this help and exit

When FILE is - read standard input.
EOM

	exit($exitcode);
}

sub uniq {
	my %seen;
	return grep { !$seen{$_}++ } @_;
}

sub list_types {
	my ($exitcode) = @_;

	my $count = 0;

	local $/ = undef;

	open(my $script, '<', abs_path($P)) or
	    die "$P: Can't read '$P' $!\n";

	my $text = <$script>;
	close($script);

	my @types = ();
	# Also catch when type or level is passed through a variable
	for ($text =~ /(?:(?:\bCHK|\bWARN|\bERROR|&\{\$msg_level})\s*\(|\$msg_type\s*=)\s*"([^"]+)"/g) {
		push (@types, $_);
	}
	@types = sort(uniq(@types));
	print("#\tMessage type\n\n");
	foreach my $type (@types) {
		print(++$count . "\t" . $type . "\n");
	}

	exit($exitcode);
}

my $conf = which_conf($configuration_file);
if (-f $conf) {
	my @conf_args;
	open(my $conffile, '<', "$conf")
	    or warn "$P: Can't find a readable $configuration_file file $!\n";

	while (<$conffile>) {
		my $line = $_;

		$line =~ s/\s*\n?$//g;
		$line =~ s/^\s*//g;
		$line =~ s/\s+/ /g;

		next if ($line =~ m/^\s*#/);
		next if ($line =~ m/^\s*$/);

		my @words = split(" ", $line);
		foreach my $word (@words) {
			last if ($word =~ m/^#/);
			push (@conf_args, $word);
		}
	}
	close($conffile);
	unshift(@ARGV, @conf_args) if @conf_args;
}

# Perl's Getopt::Long allows options to take optional arguments after a space.
# Prevent --color by itself from consuming other arguments
foreach (@ARGV) {
	if ($_ eq "--color" || $_ eq "-color") {
		$_ = "--color=$color";
	}
}

GetOptions(
	'q|quiet+'	=> \$quiet,
	'tree!'		=> \$tree,
	'signoff!'	=> \$chk_signoff,
	'patch!'	=> \$chk_patch,
	'emacs!'	=> \$emacs,
	'terse!'	=> \$terse,
	'showfile!'	=> \$showfile,
	'f|file!'	=> \$file,
	'g|git!'	=> \$git,
	'subjective!'	=> \$check,
	'strict!'	=> \$check,
	'ignore=s'	=> \@ignore,
	'types=s'	=> \@use,
	'show-types!'	=> \$show_types,
	'list-types!'	=> \$list_types,
	'max-line-length=i' => \$max_line_length,
	'min-conf-desc-length=i' => \$min_conf_desc_length,
	'root=s'	=> \$root,
	'summary!'	=> \$summary,
	'mailback!'	=> \$mailback,
	'summary-file!'	=> \$summary_file,
	'fix!'		=> \$fix,
	'fix-inplace!'	=> \$fix_inplace,
	'ignore-perl-version!' => \$ignore_perl_version,
	'debug=s'	=> \%debug,
	'test-only=s'	=> \$tst_only,
	'codespell!'	=> \$codespell,
	'codespellfile=s'	=> \$codespellfile,
	'typedefsfile=s'	=> \$typedefsfile,
	'color=s'	=> \$color,
	'no-color'	=> \$color,	#keep old behaviors of -nocolor
	'nocolor'	=> \$color,	#keep old behaviors of -nocolor
	'h|help'	=> \$help,
	'version'	=> \$help
) or help(1);

help(0) if ($help);

list_types(0) if ($list_types);

$fix = 1 if ($fix_inplace);
$check_orig = $check;

my $exit = 0;

my $perl_version_ok = 1;
if ($^V && $^V lt $minimum_perl_version) {
	$perl_version_ok = 0;
	printf "$P: requires at least perl version %vd\n", $minimum_perl_version;
	exit(1) if (!$ignore_perl_version);
}

#if no filenames are given, push '-' to read patch from stdin
if ($#ARGV < 0) {
	push(@ARGV, '-');
}

if ($color =~ /^[01]$/) {
	$color = !$color;
} elsif ($color =~ /^always$/i) {
	$color = 1;
} elsif ($color =~ /^never$/i) {
	$color = 0;
} elsif ($color =~ /^auto$/i) {
	$color = (-t STDOUT);
} else {
	die "Invalid color mode: $color\n";
}

sub hash_save_array_words {
	my ($hashRef, $arrayRef) = @_;

	my @array = split(/,/, join(',', @$arrayRef));
	foreach my $word (@array) {
		$word =~ s/\s*\n?$//g;
		$word =~ s/^\s*//g;
		$word =~ s/\s+/ /g;
		$word =~ tr/[a-z]/[A-Z]/;

		next if ($word =~ m/^\s*#/);
		next if ($word =~ m/^\s*$/);

		$hashRef->{$word}++;
	}
}

sub hash_show_words {
	my ($hashRef, $prefix) = @_;

	if (keys %$hashRef) {
		print "\nNOTE: $prefix message types:";
		foreach my $word (sort keys %$hashRef) {
			print " $word";
		}
		print "\n";
	}
}

hash_save_array_words(\%ignore_type, \@ignore);
hash_save_array_words(\%use_type, \@use);

my $dbg_values = 0;
my $dbg_possible = 0;
my $dbg_type = 0;
my $dbg_attr = 0;
for my $key (keys %debug) {
	## no critic
	eval "\${dbg_$key} = '$debug{$key}';";
	die "$@" if ($@);
}

my $rpt_cleaners = 0;

if ($terse) {
	$emacs = 1;
	$quiet++;
}

if ($tree) {
	if (defined $root) {
		if (!top_of_kernel_tree($root)) {
			die "$P: $root: --root does not point at a valid tree\n";
		}
	} else {
		if (top_of_kernel_tree('.')) {
			$root = '.';
		} elsif ($0 =~ m@(.*)/scripts/[^/]*$@ &&
						top_of_kernel_tree($1)) {
			$root = $1;
		}
	}

	if (!defined $root) {
		print "Must be run from the top-level dir. of a kernel tree\n";
		exit(2);
	}
}

my $emitted_corrupt = 0;

our $Ident	= qr{
			[A-Za-z_][A-Za-z\d_]*
			(?:\s*\#\#\s*[A-Za-z_][A-Za-z\d_]*)*
		}x;
our $Storage	= qr{extern|static|asmlinkage};
our $Sparse	= qr{
			__user|
			__kernel|
			__force|
			__iomem|
			__must_check|
			__kprobes|
			__ref|
			__refconst|
			__refdata|
			__rcu|
			__private
		}x;
our $InitAttributePrefix = qr{__(?:mem|cpu|dev|net_|)};
our $InitAttributeData = qr{$InitAttributePrefix(?:initdata\b)};
our $InitAttributeConst = qr{$InitAttributePrefix(?:initconst\b)};
our $InitAttributeInit = qr{$InitAttributePrefix(?:init\b)};
our $InitAttribute = qr{$InitAttributeData|$InitAttributeConst|$InitAttributeInit};

# Notes to $Attribute:
# We need \b after 'init' otherwise 'initconst' will cause a false positive in a check
our $Attribute	= qr{
			const|
			__percpu|
			__nocast|
			__safe|
			__bitwise|
			__packed__|
			__packed2__|
			__naked|
			__maybe_unused|
			__always_unused|
			__noreturn|
			__used|
			__cold|
			__pure|
			__noclone|
			__deprecated|
			__read_mostly|
			__ro_after_init|
			__kprobes|
			$InitAttribute|
			____cacheline_aligned|
			____cacheline_aligned_in_smp|
			____cacheline_internodealigned_in_smp|
			__weak
		  }x;
our $Modifier;
our $Inline	= qr{inline|__always_inline|noinline|__inline|__inline__};
our $Member	= qr{->$Ident|\.$Ident|\[[^]]*\]};
our $Lval	= qr{$Ident(?:$Member)*};

our $Int_type	= qr{(?i)llu|ull|ll|lu|ul|l|u};
our $Binary	= qr{(?i)0b[01]+$Int_type?};
our $Hex	= qr{(?i)0x[0-9a-f]+$Int_type?};
our $Int	= qr{[0-9]+$Int_type?};
our $Octal	= qr{0[0-7]+$Int_type?};
our $String	= qr{"[X\t]*"};
our $Float_hex	= qr{(?i)0x[0-9a-f]+p-?[0-9]+[fl]?};
our $Float_dec	= qr{(?i)(?:[0-9]+\.[0-9]*|[0-9]*\.[0-9]+)(?:e-?[0-9]+)?[fl]?};
our $Float_int	= qr{(?i)[0-9]+e-?[0-9]+[fl]?};
our $Float	= qr{$Float_hex|$Float_dec|$Float_int};
our $Constant	= qr{$Float|$Binary|$Octal|$Hex|$Int};
our $Assignment	= qr{\*\=|/=|%=|\+=|-=|<<=|>>=|&=|\^=|\|=|=};
our $Compare    = qr{<=|>=|==|!=|<|(?<!-)>};
our $Arithmetic = qr{\+|-|\*|\/|%};
our $Operators	= qr{
			<=|>=|==|!=|
			=>|->|<<|>>|<|>|!|~|
			&&|\|\||,|\^|\+\+|--|&|\||$Arithmetic
		  }x;

our $c90_Keywords = qr{do|for|while|if|else|return|goto|continue|switch|default|case|break}x;

our $BasicType;
our $NonptrType;
our $NonptrTypeMisordered;
our $NonptrTypeWithAttr;
our $Type;
our $TypeMisordered;
our $Declare;
our $DeclareMisordered;

our $NON_ASCII_UTF8	= qr{
	[\xC2-\xDF][\x80-\xBF]               # non-overlong 2-byte
	|  \xE0[\xA0-\xBF][\x80-\xBF]        # excluding overlongs
	| [\xE1-\xEC\xEE\xEF][\x80-\xBF]{2}  # straight 3-byte
	|  \xED[\x80-\x9F][\x80-\xBF]        # excluding surrogates
	|  \xF0[\x90-\xBF][\x80-\xBF]{2}     # planes 1-3
	| [\xF1-\xF3][\x80-\xBF]{3}          # planes 4-15
	|  \xF4[\x80-\x8F][\x80-\xBF]{2}     # plane 16
}x;

our $UTF8	= qr{
	[\x09\x0A\x0D\x20-\x7E]              # ASCII
	| $NON_ASCII_UTF8
}x;

our $typeC99Typedefs = qr{(?:__)?(?:[us]_?)?int_?(?:8|16|32|64)_t};
our $typeOtherOSTypedefs = qr{(?x:
	u_(?:char|short|int|long) |          # bsd
	u(?:nchar|short|int|long)            # sysv
)};
our $typeKernelTypedefs = qr{(?x:
	(?:__)?(?:u|s|be|le)(?:8|16|32|64)|
	atomic_t
)};
our $typeTypedefs = qr{(?x:
	$typeC99Typedefs\b|
	$typeOtherOSTypedefs\b|
	$typeKernelTypedefs\b
)};

our $zero_initializer = qr{(?:(?:0[xX])?0+$Int_type?|NULL|false)\b};

our $logFunctions = qr{(?x:
	printk(?:_ratelimited|_once|_deferred_once|_deferred|)|
	(?:[a-z0-9]+_){1,2}(?:printk|emerg|alert|crit|err|warning|warn|notice|info|debug|dbg|vdbg|devel|cont|WARN)(?:_ratelimited|_once|)|
	TP_printk|
	WARN(?:_RATELIMIT|_ONCE|)|
	panic|
	MODULE_[A-Z_]+|
	seq_vprintf|seq_printf|seq_puts
)};

our $allocFunctions = qr{(?x:
	(?:(?:devm_)?
		(?:kv|k|v)[czm]alloc(?:_node|_array)? |
		kstrdup(?:_const)? |
		kmemdup(?:_nul)?) |
	(?:\w+)?alloc_skb(?:ip_align)? |
				# dev_alloc_skb/netdev_alloc_skb, et al
	dma_alloc_coherent
)};

our $signature_tags = qr{(?xi:
	Signed-off-by:|
	Co-developed-by:|
	Acked-by:|
	Tested-by:|
	Reviewed-by:|
	Reported-by:|
	Suggested-by:|
	To:|
	Cc:
)};

our @typeListMisordered = (
	qr{char\s+(?:un)?signed},
	qr{int\s+(?:(?:un)?signed\s+)?short\s},
	qr{int\s+short(?:\s+(?:un)?signed)},
	qr{short\s+int(?:\s+(?:un)?signed)},
	qr{(?:un)?signed\s+int\s+short},
	qr{short\s+(?:un)?signed},
	qr{long\s+int\s+(?:un)?signed},
	qr{int\s+long\s+(?:un)?signed},
	qr{long\s+(?:un)?signed\s+int},
	qr{int\s+(?:un)?signed\s+long},
	qr{int\s+(?:un)?signed},
	qr{int\s+long\s+long\s+(?:un)?signed},
	qr{long\s+long\s+int\s+(?:un)?signed},
	qr{long\s+long\s+(?:un)?signed\s+int},
	qr{long\s+long\s+(?:un)?signed},
	qr{long\s+(?:un)?signed},
);

our @typeList = (
	qr{void},
	qr{(?:(?:un)?signed\s+)?char},
	qr{(?:(?:un)?signed\s+)?short\s+int},
	qr{(?:(?:un)?signed\s+)?short},
	qr{(?:(?:un)?signed\s+)?int},
	qr{(?:(?:un)?signed\s+)?long\s+int},
	qr{(?:(?:un)?signed\s+)?long\s+long\s+int},
	qr{(?:(?:un)?signed\s+)?long\s+long},
	qr{(?:(?:un)?signed\s+)?long},
	qr{(?:un)?signed},
	qr{float},
	qr{double},
	qr{bool},
	qr{struct\s+$Ident},
	qr{union\s+$Ident},
	qr{enum\s+$Ident},
	qr{${Ident}_t},
	qr{${Ident}_handler},
	qr{${Ident}_handler_fn},
	@typeListMisordered,
);

our $C90_int_types = qr{(?x:
	long\s+long\s+int\s+(?:un)?signed|
	long\s+long\s+(?:un)?signed\s+int|
	long\s+long\s+(?:un)?signed|
	(?:(?:un)?signed\s+)?long\s+long\s+int|
	(?:(?:un)?signed\s+)?long\s+long|
	int\s+long\s+long\s+(?:un)?signed|
	int\s+(?:(?:un)?signed\s+)?long\s+long|

	long\s+int\s+(?:un)?signed|
	long\s+(?:un)?signed\s+int|
	long\s+(?:un)?signed|
	(?:(?:un)?signed\s+)?long\s+int|
	(?:(?:un)?signed\s+)?long|
	int\s+long\s+(?:un)?signed|
	int\s+(?:(?:un)?signed\s+)?long|

	int\s+(?:un)?signed|
	(?:(?:un)?signed\s+)?int
)};

our @typeListFile = ();
our @typeListWithAttr = (
	@typeList,
	qr{struct\s+$InitAttribute\s+$Ident},
	qr{union\s+$InitAttribute\s+$Ident},
);

our @modifierList = (
	qr{fastcall},
);
our @modifierListFile = ();

our @mode_permission_funcs = (
	["module_param", 3],
	["module_param_(?:array|named|string)", 4],
	["module_param_array_named", 5],
	["debugfs_create_(?:file|u8|u16|u32|u64|x8|x16|x32|x64|size_t|atomic_t|bool|blob|regset32|u32_array)", 2],
	["proc_create(?:_data|)", 2],
	["(?:CLASS|DEVICE|SENSOR|SENSOR_DEVICE|IIO_DEVICE)_ATTR", 2],
	["IIO_DEV_ATTR_[A-Z_]+", 1],
	["SENSOR_(?:DEVICE_|)ATTR_2", 2],
	["SENSOR_TEMPLATE(?:_2|)", 3],
	["__ATTR", 2],
);

#Create a search pattern for all these functions to speed up a loop below
our $mode_perms_search = "";
foreach my $entry (@mode_permission_funcs) {
	$mode_perms_search .= '|' if ($mode_perms_search ne "");
	$mode_perms_search .= $entry->[0];
}
$mode_perms_search = "(?:${mode_perms_search})";

our %deprecated_apis = (
	"synchronize_rcu_bh"			=> "synchronize_rcu",
	"synchronize_rcu_bh_expedited"		=> "synchronize_rcu_expedited",
	"call_rcu_bh"				=> "call_rcu",
	"rcu_barrier_bh"			=> "rcu_barrier",
	"synchronize_sched"			=> "synchronize_rcu",
	"synchronize_sched_expedited"		=> "synchronize_rcu_expedited",
	"call_rcu_sched"			=> "call_rcu",
	"rcu_barrier_sched"			=> "rcu_barrier",
	"get_state_synchronize_sched"		=> "get_state_synchronize_rcu",
	"cond_synchronize_sched"		=> "cond_synchronize_rcu",
);

#Create a search pattern for all these strings to speed up a loop below
our $deprecated_apis_search = "";
foreach my $entry (keys %deprecated_apis) {
	$deprecated_apis_search .= '|' if ($deprecated_apis_search ne "");
	$deprecated_apis_search .= $entry;
}
$deprecated_apis_search = "(?:${deprecated_apis_search})";

our $mode_perms_world_writable = qr{
	S_IWUGO		|
	S_IWOTH		|
	S_IRWXUGO	|
	S_IALLUGO	|
	0[0-7][0-7][2367]
}x;

our %mode_permission_string_types = (
	"S_IRWXU" => 0700,
	"S_IRUSR" => 0400,
	"S_IWUSR" => 0200,
	"S_IXUSR" => 0100,
	"S_IRWXG" => 0070,
	"S_IRGRP" => 0040,
	"S_IWGRP" => 0020,
	"S_IXGRP" => 0010,
	"S_IRWXO" => 0007,
	"S_IROTH" => 0004,
	"S_IWOTH" => 0002,
	"S_IXOTH" => 0001,
	"S_IRWXUGO" => 0777,
	"S_IRUGO" => 0444,
	"S_IWUGO" => 0222,
	"S_IXUGO" => 0111,
);

#Create a search pattern for all these strings to speed up a loop below
our $mode_perms_string_search = "";
foreach my $entry (keys %mode_permission_string_types) {
	$mode_perms_string_search .= '|' if ($mode_perms_string_search ne "");
	$mode_perms_string_search .= $entry;
}
our $single_mode_perms_string_search = "(?:${mode_perms_string_search})";
our $multi_mode_perms_string_search = qr{
	${single_mode_perms_string_search}
	(?:\s*\|\s*${single_mode_perms_string_search})*
}x;

sub perms_to_octal {
	my ($string) = @_;

	return trim($string) if ($string =~ /^\s*0[0-7]{3,3}\s*$/);

	my $val = "";
	my $oval = "";
	my $to = 0;
	my $curpos = 0;
	my $lastpos = 0;
	while ($string =~ /\b(($single_mode_perms_string_search)\b(?:\s*\|\s*)?\s*)/g) {
		$curpos = pos($string);
		my $match = $2;
		my $omatch = $1;
		last if ($lastpos > 0 && ($curpos - length($omatch) != $lastpos));
		$lastpos = $curpos;
		$to |= $mode_permission_string_types{$match};
		$val .= '\s*\|\s*' if ($val ne "");
		$val .= $match;
		$oval .= $omatch;
	}
	$oval =~ s/^\s*\|\s*//;
	$oval =~ s/\s*\|\s*$//;
	return sprintf("%04o", $to);
}

our $allowed_asm_includes = qr{(?x:
	irq|
	memory|
	time|
	reboot
)};
# memory.h: ARM has a custom one

# Load common spelling mistakes and build regular expression list.
my $misspellings;
my %spelling_fix;

if (open(my $spelling, '<', $spelling_file)) {
	while (<$spelling>) {
		my $line = $_;

		$line =~ s/\s*\n?$//g;
		$line =~ s/^\s*//g;

		next if ($line =~ m/^\s*#/);
		next if ($line =~ m/^\s*$/);

		my ($suspect, $fix) = split(/\|\|/, $line);

		$spelling_fix{$suspect} = $fix;
	}
	close($spelling);
} else {
	warn "No typos will be found - file '$spelling_file': $!\n";
}

if ($codespell) {
	if (open(my $spelling, '<', $codespellfile)) {
		while (<$spelling>) {
			my $line = $_;

			$line =~ s/\s*\n?$//g;
			$line =~ s/^\s*//g;

			next if ($line =~ m/^\s*#/);
			next if ($line =~ m/^\s*$/);
			next if ($line =~ m/, disabled/i);

			$line =~ s/,.*$//;

			my ($suspect, $fix) = split(/->/, $line);

			$spelling_fix{$suspect} = $fix;
		}
		close($spelling);
	} else {
		warn "No codespell typos will be found - file '$codespellfile': $!\n";
	}
}

$misspellings = join("|", sort keys %spelling_fix) if keys %spelling_fix;

sub read_words {
	my ($wordsRef, $file) = @_;

	if (open(my $words, '<', $file)) {
		while (<$words>) {
			my $line = $_;

			$line =~ s/\s*\n?$//g;
			$line =~ s/^\s*//g;

			next if ($line =~ m/^\s*#/);
			next if ($line =~ m/^\s*$/);
			if ($line =~ /\s/) {
				print("$file: '$line' invalid - ignored\n");
				next;
			}

			$$wordsRef .= '|' if ($$wordsRef ne "");
			$$wordsRef .= $line;
		}
		close($file);
		return 1;
	}

	return 0;
}

my $const_structs = "";
read_words(\$const_structs, $conststructsfile)
    or warn "No structs that should be const will be found - file '$conststructsfile': $!\n";

my $typeOtherTypedefs = "";
if (length($typedefsfile)) {
	read_words(\$typeOtherTypedefs, $typedefsfile)
	    or warn "No additional types will be considered - file '$typedefsfile': $!\n";
}
$typeTypedefs .= '|' . $typeOtherTypedefs if ($typeOtherTypedefs ne "");

sub build_types {
	my $mods = "(?x:  \n" . join("|\n  ", (@modifierList, @modifierListFile)) . "\n)";
	my $all = "(?x:  \n" . join("|\n  ", (@typeList, @typeListFile)) . "\n)";
	my $Misordered = "(?x:  \n" . join("|\n  ", @typeListMisordered) . "\n)";
	my $allWithAttr = "(?x:  \n" . join("|\n  ", @typeListWithAttr) . "\n)";
	$Modifier	= qr{(?:$Attribute|$Sparse|$mods)};
	$BasicType	= qr{
				(?:$typeTypedefs\b)|
				(?:${all}\b)
		}x;
	$NonptrType	= qr{
			(?:$Modifier\s+|const\s+)*
			(?:
				(?:typeof|__typeof__)\s*\([^\)]*\)|
				(?:$typeTypedefs\b)|
				(?:${all}\b)
			)
			(?:\s+$Modifier|\s+const)*
		  }x;
	$NonptrTypeMisordered	= qr{
			(?:$Modifier\s+|const\s+)*
			(?:
				(?:${Misordered}\b)
			)
			(?:\s+$Modifier|\s+const)*
		  }x;
	$NonptrTypeWithAttr	= qr{
			(?:$Modifier\s+|const\s+)*
			(?:
				(?:typeof|__typeof__)\s*\([^\)]*\)|
				(?:$typeTypedefs\b)|
				(?:${allWithAttr}\b)
			)
			(?:\s+$Modifier|\s+const)*
		  }x;
	$Type	= qr{
			$NonptrType
			(?:(?:\s|\*|\[\])+\s*const|(?:\s|\*\s*(?:const\s*)?|\[\])+|(?:\s*\[\s*\])+)?
			(?:\s+$Inline|\s+$Modifier)*
		  }x;
	$TypeMisordered	= qr{
			$NonptrTypeMisordered
			(?:(?:\s|\*|\[\])+\s*const|(?:\s|\*\s*(?:const\s*)?|\[\])+|(?:\s*\[\s*\])+)?
			(?:\s+$Inline|\s+$Modifier)*
		  }x;
	$Declare	= qr{(?:$Storage\s+(?:$Inline\s+)?)?$Type};
	$DeclareMisordered	= qr{(?:$Storage\s+(?:$Inline\s+)?)?$TypeMisordered};
}
build_types();

our $Typecast	= qr{\s*(\(\s*$NonptrType\s*\)){0,1}\s*};

# Using $balanced_parens, $LvalOrFunc, or $FuncArg
# requires at least perl version v5.10.0
# Any use must be runtime checked with $^V

our $balanced_parens = qr/(\((?:[^\(\)]++|(?-1))*\))/;
our $LvalOrFunc	= qr{((?:[\&\*]\s*)?$Lval)\s*($balanced_parens{0,1})\s*};
our $FuncArg = qr{$Typecast{0,1}($LvalOrFunc|$Constant|$String)};

our $declaration_macros = qr{(?x:
	(?:$Storage\s+)?(?:[A-Z_][A-Z0-9]*_){0,2}(?:DEFINE|DECLARE)(?:_[A-Z0-9]+){1,6}\s*\(|
	(?:$Storage\s+)?[HLP]?LIST_HEAD\s*\(|
	(?:$Storage\s+)?${Type}\s+uninitialized_var\s*\(|
	(?:SKCIPHER_REQUEST|SHASH_DESC|AHASH_REQUEST)_ON_STACK\s*\(
)};

sub deparenthesize {
	my ($string) = @_;
	return "" if (!defined($string));

	while ($string =~ /^\s*\(.*\)\s*$/) {
		$string =~ s@^\s*\(\s*@@;
		$string =~ s@\s*\)\s*$@@;
	}

	$string =~ s@\s+@ @g;

	return $string;
}

sub seed_camelcase_file {
	my ($file) = @_;

	return if (!(-f $file));

	local $/;

	open(my $include_file, '<', "$file")
	    or warn "$P: Can't read '$file' $!\n";
	my $text = <$include_file>;
	close($include_file);

	my @lines = split('\n', $text);

	foreach my $line (@lines) {
		next if ($line !~ /(?:[A-Z][a-z]|[a-z][A-Z])/);
		if ($line =~ /^[ \t]*(?:#[ \t]*define|typedef\s+$Type)\s+(\w*(?:[A-Z][a-z]|[a-z][A-Z])\w*)/) {
			$camelcase{$1} = 1;
		} elsif ($line =~ /^\s*$Declare\s+(\w*(?:[A-Z][a-z]|[a-z][A-Z])\w*)\s*[\(\[,;]/) {
			$camelcase{$1} = 1;
		} elsif ($line =~ /^\s*(?:union|struct|enum)\s+(\w*(?:[A-Z][a-z]|[a-z][A-Z])\w*)\s*[;\{]/) {
			$camelcase{$1} = 1;
		}
	}
}

sub is_maintained_obsolete {
	my ($filename) = @_;

	return 0 if (!$tree || !(-e "$root/scripts/get_maintainer.pl"));

	my $status = `perl $root/scripts/get_maintainer.pl --status --nom --nol --nogit --nogit-fallback -f $filename 2>&1`;

	return $status =~ /obsolete/i;
}

sub is_SPDX_License_valid {
	my ($license) = @_;

	return 1 if (!$tree || which("python") eq "" || !(-e "$root/scripts/spdxcheck.py") || !(-e "$root/.git"));

	my $root_path = abs_path($root);
	my $status = `cd "$root_path"; echo "$license" | python scripts/spdxcheck.py -`;
	return 0 if ($status ne "");
	return 1;
}

my $camelcase_seeded = 0;
sub seed_camelcase_includes {
	return if ($camelcase_seeded);

	my $files;
	my $camelcase_cache = "";
	my @include_files = ();

	$camelcase_seeded = 1;

	if (-e ".git") {
		my $git_last_include_commit = `${git_command} log --no-merges --pretty=format:"%h%n" -1 -- include`;
		chomp $git_last_include_commit;
		$camelcase_cache = ".checkpatch-camelcase.git.$git_last_include_commit";
	} else {
		my $last_mod_date = 0;
		$files = `find $root/include -name "*.h"`;
		@include_files = split('\n', $files);
		foreach my $file (@include_files) {
			my $date = POSIX::strftime("%Y%m%d%H%M",
						   localtime((stat $file)[9]));
			$last_mod_date = $date if ($last_mod_date < $date);
		}
		$camelcase_cache = ".checkpatch-camelcase.date.$last_mod_date";
	}

	if ($camelcase_cache ne "" && -f $camelcase_cache) {
		open(my $camelcase_file, '<', "$camelcase_cache")
		    or warn "$P: Can't read '$camelcase_cache' $!\n";
		while (<$camelcase_file>) {
			chomp;
			$camelcase{$_} = 1;
		}
		close($camelcase_file);

		return;
	}

	if (-e ".git") {
		$files = `${git_command} ls-files "include/*.h"`;
		@include_files = split('\n', $files);
	}

	foreach my $file (@include_files) {
		seed_camelcase_file($file);
	}

	if ($camelcase_cache ne "") {
		unlink glob ".checkpatch-camelcase.*";
		open(my $camelcase_file, '>', "$camelcase_cache")
		    or warn "$P: Can't write '$camelcase_cache' $!\n";
		foreach (sort { lc($a) cmp lc($b) } keys(%camelcase)) {
			print $camelcase_file ("$_\n");
		}
		close($camelcase_file);
	}
}

sub git_commit_info {
	my ($commit, $id, $desc) = @_;

	return ($id, $desc) if ((which("git") eq "") || !(-e ".git"));

	my $output = `${git_command} log --no-color --format='%H %s' -1 $commit 2>&1`;
	$output =~ s/^\s*//gm;
	my @lines = split("\n", $output);

	return ($id, $desc) if ($#lines < 0);

	if ($lines[0] =~ /^error: short SHA1 $commit is ambiguous/) {
# Maybe one day convert this block of bash into something that returns
# all matching commit ids, but it's very slow...
#
#		echo "checking commits $1..."
#		git rev-list --remotes | grep -i "^$1" |
#		while read line ; do
#		    git log --format='%H %s' -1 $line |
#		    echo "commit $(cut -c 1-12,41-)"
#		done
	} elsif ($lines[0] =~ /^fatal: ambiguous argument '$commit': unknown revision or path not in the working tree\./) {
		$id = undef;
	} else {
		$id = substr($lines[0], 0, 12);
		$desc = substr($lines[0], 41);
	}

	return ($id, $desc);
}

$chk_signoff = 0 if ($file);

my @rawlines = ();
my @lines = ();
my @fixed = ();
my @fixed_inserted = ();
my @fixed_deleted = ();
my $fixlinenr = -1;

# If input is git commits, extract all commits from the commit expressions.
# For example, HEAD-3 means we need check 'HEAD, HEAD~1, HEAD~2'.
die "$P: No git repository found\n" if ($git && !-e ".git");

if ($git) {
	my @commits = ();
	foreach my $commit_expr (@ARGV) {
		my $git_range;
		if ($commit_expr =~ m/^(.*)-(\d+)$/) {
			$git_range = "-$2 $1";
		} elsif ($commit_expr =~ m/\.\./) {
			$git_range = "$commit_expr";
		} else {
			$git_range = "-1 $commit_expr";
		}
		my $lines = `${git_command} log --no-color --no-merges --pretty=format:'%H %s' $git_range`;
		foreach my $line (split(/\n/, $lines)) {
			$line =~ /^([0-9a-fA-F]{40,40}) (.*)$/;
			next if (!defined($1) || !defined($2));
			my $sha1 = $1;
			my $subject = $2;
			unshift(@commits, $sha1);
			$git_commits{$sha1} = $subject;
		}
	}
	die "$P: no git commits after extraction!\n" if (@commits == 0);
	@ARGV = @commits;
}

my $vname;
$allow_c99_comments = !defined $ignore_type{"C99_COMMENT_TOLERANCE"};
for my $filename (@ARGV) {
	my $FILE;
	if ($git) {
		open($FILE, '-|', "git format-patch -M --stdout -1 $filename") ||
			die "$P: $filename: git format-patch failed - $!\n";
	} elsif ($file) {
		open($FILE, '-|', "diff -u /dev/null $filename") ||
			die "$P: $filename: diff failed - $!\n";
	} elsif ($filename eq '-') {
		open($FILE, '<&STDIN');
	} else {
		open($FILE, '<', "$filename") ||
			die "$P: $filename: open failed - $!\n";
	}
	if ($filename eq '-') {
		$vname = 'Your patch';
	} elsif ($git) {
		$vname = "Commit " . substr($filename, 0, 12) . ' ("' . $git_commits{$filename} . '")';
	} else {
		$vname = $filename;
	}
	while (<$FILE>) {
		chomp;
		push(@rawlines, $_);
	}
	close($FILE);

	if ($#ARGV > 0 && $quiet == 0) {
		print '-' x length($vname) . "\n";
		print "$vname\n";
		print '-' x length($vname) . "\n";
	}

	if (!process($filename)) {
		$exit = 1;
	}
	@rawlines = ();
	@lines = ();
	@fixed = ();
	@fixed_inserted = ();
	@fixed_deleted = ();
	$fixlinenr = -1;
	@modifierListFile = ();
	@typeListFile = ();
	build_types();
}

if (!$quiet) {
	hash_show_words(\%use_type, "Used");
	hash_show_words(\%ignore_type, "Ignored");

	if (!$perl_version_ok) {
		print << "EOM"

NOTE: perl $^V is not modern enough to detect all possible issues.
      An upgrade to at least perl $minimum_perl_version is suggested.
EOM
	}
	if ($exit) {
		print << "EOM"

NOTE: If any of the errors are false positives, please report
      them to the maintainer, see CHECKPATCH in MAINTAINERS.
EOM
	}
}

exit($exit);

sub top_of_kernel_tree {
	my ($root) = @_;

	my @tree_check = (
		"COPYING", "CREDITS", "Kbuild", "MAINTAINERS", "Makefile",
		"README", "Documentation", "arch", "include", "drivers",
		"fs", "init", "ipc", "kernel", "lib", "scripts",
	);

	foreach my $check (@tree_check) {
		if (! -e $root . '/' . $check) {
			return 0;
		}
	}
	return 1;
}

sub parse_email {
	my ($formatted_email) = @_;

	my $name = "";
	my $address = "";
	my $comment = "";

	if ($formatted_email =~ /^(.*)<(\S+\@\S+)>(.*)$/) {
		$name = $1;
		$address = $2;
		$comment = $3 if defined $3;
	} elsif ($formatted_email =~ /^\s*<(\S+\@\S+)>(.*)$/) {
		$address = $1;
		$comment = $2 if defined $2;
	} elsif ($formatted_email =~ /(\S+\@\S+)(.*)$/) {
		$address = $1;
		$comment = $2 if defined $2;
		$formatted_email =~ s/\Q$address\E.*$//;
		$name = $formatted_email;
		$name = trim($name);
		$name =~ s/^\"|\"$//g;
		# If there's a name left after stripping spaces and
		# leading quotes, and the address doesn't have both
		# leading and trailing angle brackets, the address
		# is invalid. ie:
		#   "joe smith joe@smith.com" bad
		#   "joe smith <joe@smith.com" bad
		if ($name ne "" && $address !~ /^<[^>]+>$/) {
			$name = "";
			$address = "";
			$comment = "";
		}
	}

	$name = trim($name);
	$name =~ s/^\"|\"$//g;
	$address = trim($address);
	$address =~ s/^\<|\>$//g;

	if ($name =~ /[^\w \-]/i) { ##has "must quote" chars
		$name =~ s/(?<!\\)"/\\"/g; ##escape quotes
		$name = "\"$name\"";
	}

	return ($name, $address, $comment);
}

sub format_email {
	my ($name, $address) = @_;

	my $formatted_email;

	$name = trim($name);
	$name =~ s/^\"|\"$//g;
	$address = trim($address);

	if ($name =~ /[^\w \-]/i) { ##has "must quote" chars
		$name =~ s/(?<!\\)"/\\"/g; ##escape quotes
		$name = "\"$name\"";
	}

	if ("$name" eq "") {
		$formatted_email = "$address";
	} else {
		$formatted_email = "$name <$address>";
	}

	return $formatted_email;
}

sub which {
	my ($bin) = @_;

	foreach my $path (split(/:/, $ENV{PATH})) {
		if (-e "$path/$bin") {
			return "$path/$bin";
		}
	}

	return "";
}

sub which_conf {
	my ($conf) = @_;

	foreach my $path (split(/:/, ".:$ENV{HOME}:.scripts")) {
		if (-e "$path/$conf") {
			return "$path/$conf";
		}
	}

	return "";
}

sub expand_tabs {
	my ($str) = @_;

	my $res = '';
	my $n = 0;
	for my $c (split(//, $str)) {
		if ($c eq "\t") {
			$res .= ' ';
			$n++;
			for (; ($n % 8) != 0; $n++) {
				$res .= ' ';
			}
			next;
		}
		$res .= $c;
		$n++;
	}

	return $res;
}
sub copy_spacing {
	(my $res = shift) =~ tr/\t/ /c;
	return $res;
}

sub line_stats {
	my ($line) = @_;

	# Drop the diff line leader and expand tabs
	$line =~ s/^.//;
	$line = expand_tabs($line);

	# Pick the indent from the front of the line.
	my ($white) = ($line =~ /^(\s*)/);

	return (length($line), length($white));
}

my $sanitise_quote = '';

sub sanitise_line_reset {
	my ($in_comment) = @_;

	if ($in_comment) {
		$sanitise_quote = '*/';
	} else {
		$sanitise_quote = '';
	}
}
sub sanitise_line {
	my ($line) = @_;

	my $res = '';
	my $l = '';

	my $qlen = 0;
	my $off = 0;
	my $c;

	# Always copy over the diff marker.
	$res = substr($line, 0, 1);

	for ($off = 1; $off < length($line); $off++) {
		$c = substr($line, $off, 1);

		# Comments we are whacking completely including the begin
		# and end, all to $;.
		if ($sanitise_quote eq '' && substr($line, $off, 2) eq '/*') {
			$sanitise_quote = '*/';

			substr($res, $off, 2, "$;$;");
			$off++;
			next;
		}
		if ($sanitise_quote eq '*/' && substr($line, $off, 2) eq '*/') {
			$sanitise_quote = '';
			substr($res, $off, 2, "$;$;");
			$off++;
			next;
		}
		if ($sanitise_quote eq '' && substr($line, $off, 2) eq '//') {
			$sanitise_quote = '//';

			substr($res, $off, 2, $sanitise_quote);
			$off++;
			next;
		}

		# A \ in a string means ignore the next character.
		if (($sanitise_quote eq "'" || $sanitise_quote eq '"') &&
		    $c eq "\\") {
			substr($res, $off, 2, 'XX');
			$off++;
			next;
		}
		# Regular quotes.
		if ($c eq "'" || $c eq '"') {
			if ($sanitise_quote eq '') {
				$sanitise_quote = $c;

				substr($res, $off, 1, $c);
				next;
			} elsif ($sanitise_quote eq $c) {
				$sanitise_quote = '';
			}
		}

		#print "c<$c> SQ<$sanitise_quote>\n";
		if ($off != 0 && $sanitise_quote eq '*/' && $c ne "\t") {
			substr($res, $off, 1, $;);
		} elsif ($off != 0 && $sanitise_quote eq '//' && $c ne "\t") {
			substr($res, $off, 1, $;);
		} elsif ($off != 0 && $sanitise_quote && $c ne "\t") {
			substr($res, $off, 1, 'X');
		} else {
			substr($res, $off, 1, $c);
		}
	}

	if ($sanitise_quote eq '//') {
		$sanitise_quote = '';
	}

	# The pathname on a #include may be surrounded by '<' and '>'.
	if ($res =~ /^.\s*\#\s*include\s+\<(.*)\>/) {
		my $clean = 'X' x length($1);
		$res =~ s@\<.*\>@<$clean>@;

	# The whole of a #error is a string.
	} elsif ($res =~ /^.\s*\#\s*(?:error|warning)\s+(.*)\b/) {
		my $clean = 'X' x length($1);
		$res =~ s@(\#\s*(?:error|warning)\s+).*@$1$clean@;
	}

	if ($allow_c99_comments && $res =~ m@(//.*$)@) {
		my $match = $1;
		$res =~ s/\Q$match\E/"$;" x length($match)/e;
	}

	return $res;
}

sub get_quoted_string {
	my ($line, $rawline) = @_;

	return "" if (!defined($line) || !defined($rawline));
	return "" if ($line !~ m/($String)/g);
	return substr($rawline, $-[0], $+[0] - $-[0]);
}

sub ctx_statement_block {
	my ($linenr, $remain, $off) = @_;
	my $line = $linenr - 1;
	my $blk = '';
	my $soff = $off;
	my $coff = $off - 1;
	my $coff_set = 0;

	my $loff = 0;

	my $type = '';
	my $level = 0;
	my @stack = ();
	my $p;
	my $c;
	my $len = 0;

	my $remainder;
	while (1) {
		@stack = (['', 0]) if ($#stack == -1);

		#warn "CSB: blk<$blk> remain<$remain>\n";
		# If we are about to drop off the end, pull in more
		# context.
		if ($off >= $len) {
			for (; $remain > 0; $line++) {
				last if (!defined $lines[$line]);
				next if ($lines[$line] =~ /^-/);
				$remain--;
				$loff = $len;
				$blk .= $lines[$line] . "\n";
				$len = length($blk);
				$line++;
				last;
			}
			# Bail if there is no further context.
			#warn "CSB: blk<$blk> off<$off> len<$len>\n";
			if ($off >= $len) {
				last;
			}
			if ($level == 0 && substr($blk, $off) =~ /^.\s*#\s*define/) {
				$level++;
				$type = '#';
			}
		}
		$p = $c;
		$c = substr($blk, $off, 1);
		$remainder = substr($blk, $off);

		#warn "CSB: c<$c> type<$type> level<$level> remainder<$remainder> coff_set<$coff_set>\n";

		# Handle nested #if/#else.
		if ($remainder =~ /^#\s*(?:ifndef|ifdef|if)\s/) {
			push(@stack, [ $type, $level ]);
		} elsif ($remainder =~ /^#\s*(?:else|elif)\b/) {
			($type, $level) = @{$stack[$#stack - 1]};
		} elsif ($remainder =~ /^#\s*endif\b/) {
			($type, $level) = @{pop(@stack)};
		}

		# Statement ends at the ';' or a close '}' at the
		# outermost level.
		if ($level == 0 && $c eq ';') {
			last;
		}

		# An else is really a conditional as long as its not else if
		if ($level == 0 && $coff_set == 0 &&
				(!defined($p) || $p =~ /(?:\s|\}|\+)/) &&
				$remainder =~ /^(else)(?:\s|{)/ &&
				$remainder !~ /^else\s+if\b/) {
			$coff = $off + length($1) - 1;
			$coff_set = 1;
			#warn "CSB: mark coff<$coff> soff<$soff> 1<$1>\n";
			#warn "[" . substr($blk, $soff, $coff - $soff + 1) . "]\n";
		}

		if (($type eq '' || $type eq '(') && $c eq '(') {
			$level++;
			$type = '(';
		}
		if ($type eq '(' && $c eq ')') {
			$level--;
			$type = ($level != 0)? '(' : '';

			if ($level == 0 && $coff < $soff) {
				$coff = $off;
				$coff_set = 1;
				#warn "CSB: mark coff<$coff>\n";
			}
		}
		if (($type eq '' || $type eq '{') && $c eq '{') {
			$level++;
			$type = '{';
		}
		if ($type eq '{' && $c eq '}') {
			$level--;
			$type = ($level != 0)? '{' : '';

			if ($level == 0) {
				if (substr($blk, $off + 1, 1) eq ';') {
					$off++;
				}
				last;
			}
		}
		# Preprocessor commands end at the newline unless escaped.
		if ($type eq '#' && $c eq "\n" && $p ne "\\") {
			$level--;
			$type = '';
			$off++;
			last;
		}
		$off++;
	}
	# We are truly at the end, so shuffle to the next line.
	if ($off == $len) {
		$loff = $len + 1;
		$line++;
		$remain--;
	}

	my $statement = substr($blk, $soff, $off - $soff + 1);
	my $condition = substr($blk, $soff, $coff - $soff + 1);

	#warn "STATEMENT<$statement>\n";
	#warn "CONDITION<$condition>\n";

	#print "coff<$coff> soff<$off> loff<$loff>\n";

	return ($statement, $condition,
			$line, $remain + 1, $off - $loff + 1, $level);
}

sub statement_lines {
	my ($stmt) = @_;

	# Strip the diff line prefixes and rip blank lines at start and end.
	$stmt =~ s/(^|\n)./$1/g;
	$stmt =~ s/^\s*//;
	$stmt =~ s/\s*$//;

	my @stmt_lines = ($stmt =~ /\n/g);

	return $#stmt_lines + 2;
}

sub statement_rawlines {
	my ($stmt) = @_;

	my @stmt_lines = ($stmt =~ /\n/g);

	return $#stmt_lines + 2;
}

sub statement_block_size {
	my ($stmt) = @_;

	$stmt =~ s/(^|\n)./$1/g;
	$stmt =~ s/^\s*{//;
	$stmt =~ s/}\s*$//;
	$stmt =~ s/^\s*//;
	$stmt =~ s/\s*$//;

	my @stmt_lines = ($stmt =~ /\n/g);
	my @stmt_statements = ($stmt =~ /;/g);

	my $stmt_lines = $#stmt_lines + 2;
	my $stmt_statements = $#stmt_statements + 1;

	if ($stmt_lines > $stmt_statements) {
		return $stmt_lines;
	} else {
		return $stmt_statements;
	}
}

sub ctx_statement_full {
	my ($linenr, $remain, $off) = @_;
	my ($statement, $condition, $level);

	my (@chunks);

	# Grab the first conditional/block pair.
	($statement, $condition, $linenr, $remain, $off, $level) =
				ctx_statement_block($linenr, $remain, $off);
	#print "F: c<$condition> s<$statement> remain<$remain>\n";
	push(@chunks, [ $condition, $statement ]);
	if (!($remain > 0 && $condition =~ /^\s*(?:\n[+-])?\s*(?:if|else|do)\b/s)) {
		return ($level, $linenr, @chunks);
	}

	# Pull in the following conditional/block pairs and see if they
	# could continue the statement.
	for (;;) {
		($statement, $condition, $linenr, $remain, $off, $level) =
				ctx_statement_block($linenr, $remain, $off);
		#print "C: c<$condition> s<$statement> remain<$remain>\n";
		last if (!($remain > 0 && $condition =~ /^(?:\s*\n[+-])*\s*(?:else|do)\b/s));
		#print "C: push\n";
		push(@chunks, [ $condition, $statement ]);
	}

	return ($level, $linenr, @chunks);
}

sub ctx_block_get {
	my ($linenr, $remain, $outer, $open, $close, $off) = @_;
	my $line;
	my $start = $linenr - 1;
	my $blk = '';
	my @o;
	my @c;
	my @res = ();

	my $level = 0;
	my @stack = ($level);
	for ($line = $start; $remain > 0; $line++) {
		next if ($rawlines[$line] =~ /^-/);
		$remain--;

		$blk .= $rawlines[$line];

		# Handle nested #if/#else.
		if ($lines[$line] =~ /^.\s*#\s*(?:ifndef|ifdef|if)\s/) {
			push(@stack, $level);
		} elsif ($lines[$line] =~ /^.\s*#\s*(?:else|elif)\b/) {
			$level = $stack[$#stack - 1];
		} elsif ($lines[$line] =~ /^.\s*#\s*endif\b/) {
			$level = pop(@stack);
		}

		foreach my $c (split(//, $lines[$line])) {
			##print "C<$c>L<$level><$open$close>O<$off>\n";
			if ($off > 0) {
				$off--;
				next;
			}

			if ($c eq $close && $level > 0) {
				$level--;
				last if ($level == 0);
			} elsif ($c eq $open) {
				$level++;
			}
		}

		if (!$outer || $level <= 1) {
			push(@res, $rawlines[$line]);
		}

		last if ($level == 0);
	}

	return ($level, @res);
}
sub ctx_block_outer {
	my ($linenr, $remain) = @_;

	my ($level, @r) = ctx_block_get($linenr, $remain, 1, '{', '}', 0);
	return @r;
}
sub ctx_block {
	my ($linenr, $remain) = @_;

	my ($level, @r) = ctx_block_get($linenr, $remain, 0, '{', '}', 0);
	return @r;
}
sub ctx_statement {
	my ($linenr, $remain, $off) = @_;

	my ($level, @r) = ctx_block_get($linenr, $remain, 0, '(', ')', $off);
	return @r;
}
sub ctx_block_level {
	my ($linenr, $remain) = @_;

	return ctx_block_get($linenr, $remain, 0, '{', '}', 0);
}
sub ctx_statement_level {
	my ($linenr, $remain, $off) = @_;

	return ctx_block_get($linenr, $remain, 0, '(', ')', $off);
}

sub ctx_locate_comment {
	my ($first_line, $end_line) = @_;

	# Catch a comment on the end of the line itself.
	my ($current_comment) = ($rawlines[$end_line - 1] =~ m@.*(/\*.*\*/)\s*(?:\\\s*)?$@);
	return $current_comment if (defined $current_comment);

	# Look through the context and try and figure out if there is a
	# comment.
	my $in_comment = 0;
	$current_comment = '';
	for (my $linenr = $first_line; $linenr < $end_line; $linenr++) {
		my $line = $rawlines[$linenr - 1];
		#warn "           $line\n";
		if ($linenr == $first_line and $line =~ m@^.\s*\*@) {
			$in_comment = 1;
		}
		if ($line =~ m@/\*@) {
			$in_comment = 1;
		}
		if (!$in_comment && $current_comment ne '') {
			$current_comment = '';
		}
		$current_comment .= $line . "\n" if ($in_comment);
		if ($line =~ m@\*/@) {
			$in_comment = 0;
		}
	}

	chomp($current_comment);
	return($current_comment);
}
sub ctx_has_comment {
	my ($first_line, $end_line) = @_;
	my $cmt = ctx_locate_comment($first_line, $end_line);

	##print "LINE: $rawlines[$end_line - 1 ]\n";
	##print "CMMT: $cmt\n";

	return ($cmt ne '');
}

sub raw_line {
	my ($linenr, $cnt) = @_;

	my $offset = $linenr - 1;
	$cnt++;

	my $line;
	while ($cnt) {
		$line = $rawlines[$offset++];
		next if (defined($line) && $line =~ /^-/);
		$cnt--;
	}

	return $line;
}

sub get_stat_real {
	my ($linenr, $lc) = @_;

	my $stat_real = raw_line($linenr, 0);
	for (my $count = $linenr + 1; $count <= $lc; $count++) {
		$stat_real = $stat_real . "\n" . raw_line($count, 0);
	}

	return $stat_real;
}

sub get_stat_here {
	my ($linenr, $cnt, $here) = @_;

	my $herectx = $here . "\n";
	for (my $n = 0; $n < $cnt; $n++) {
		$herectx .= raw_line($linenr, $n) . "\n";
	}

	return $herectx;
}

sub cat_vet {
	my ($vet) = @_;
	my ($res, $coded);

	$res = '';
	while ($vet =~ /([^[:cntrl:]]*)([[:cntrl:]]|$)/g) {
		$res .= $1;
		if ($2 ne '') {
			$coded = sprintf("^%c", unpack('C', $2) + 64);
			$res .= $coded;
		}
	}
	$res =~ s/$/\$/;

	return $res;
}

my $av_preprocessor = 0;
my $av_pending;
my @av_paren_type;
my $av_pend_colon;

sub annotate_reset {
	$av_preprocessor = 0;
	$av_pending = '_';
	@av_paren_type = ('E');
	$av_pend_colon = 'O';
}

sub annotate_values {
	my ($stream, $type) = @_;

	my $res;
	my $var = '_' x length($stream);
	my $cur = $stream;

	print "$stream\n" if ($dbg_values > 1);

	while (length($cur)) {
		@av_paren_type = ('E') if ($#av_paren_type < 0);
		print " <" . join('', @av_paren_type) .
				"> <$type> <$av_pending>" if ($dbg_values > 1);
		if ($cur =~ /^(\s+)/o) {
			print "WS($1)\n" if ($dbg_values > 1);
			if ($1 =~ /\n/ && $av_preprocessor) {
				$type = pop(@av_paren_type);
				$av_preprocessor = 0;
			}

		} elsif ($cur =~ /^(\(\s*$Type\s*)\)/ && $av_pending eq '_') {
			print "CAST($1)\n" if ($dbg_values > 1);
			push(@av_paren_type, $type);
			$type = 'c';

		} elsif ($cur =~ /^($Type)\s*(?:$Ident|,|\)|\(|\s*$)/) {
			print "DECLARE($1)\n" if ($dbg_values > 1);
			$type = 'T';

		} elsif ($cur =~ /^($Modifier)\s*/) {
			print "MODIFIER($1)\n" if ($dbg_values > 1);
			$type = 'T';

		} elsif ($cur =~ /^(\#\s*define\s*$Ident)(\(?)/o) {
			print "DEFINE($1,$2)\n" if ($dbg_values > 1);
			$av_preprocessor = 1;
			push(@av_paren_type, $type);
			if ($2 ne '') {
				$av_pending = 'N';
			}
			$type = 'E';

		} elsif ($cur =~ /^(\#\s*(?:undef\s*$Ident|include\b))/o) {
			print "UNDEF($1)\n" if ($dbg_values > 1);
			$av_preprocessor = 1;
			push(@av_paren_type, $type);

		} elsif ($cur =~ /^(\#\s*(?:ifdef|ifndef|if))/o) {
			print "PRE_START($1)\n" if ($dbg_values > 1);
			$av_preprocessor = 1;

			push(@av_paren_type, $type);
			push(@av_paren_type, $type);
			$type = 'E';

		} elsif ($cur =~ /^(\#\s*(?:else|elif))/o) {
			print "PRE_RESTART($1)\n" if ($dbg_values > 1);
			$av_preprocessor = 1;

			push(@av_paren_type, $av_paren_type[$#av_paren_type]);

			$type = 'E';

		} elsif ($cur =~ /^(\#\s*(?:endif))/o) {
			print "PRE_END($1)\n" if ($dbg_values > 1);

			$av_preprocessor = 1;

			# Assume all arms of the conditional end as this
			# one does, and continue as if the #endif was not here.
			pop(@av_paren_type);
			push(@av_paren_type, $type);
			$type = 'E';

		} elsif ($cur =~ /^(\\\n)/o) {
			print "PRECONT($1)\n" if ($dbg_values > 1);

		} elsif ($cur =~ /^(__attribute__)\s*\(?/o) {
			print "ATTR($1)\n" if ($dbg_values > 1);
			$av_pending = $type;
			$type = 'N';

		} elsif ($cur =~ /^(sizeof)\s*(\()?/o) {
			print "SIZEOF($1)\n" if ($dbg_values > 1);
			if (defined $2) {
				$av_pending = 'V';
			}
			$type = 'N';

		} elsif ($cur =~ /^(if|while|for)\b/o) {
			print "COND($1)\n" if ($dbg_values > 1);
			$av_pending = 'E';
			$type = 'N';

		} elsif ($cur =~/^(case)/o) {
			print "CASE($1)\n" if ($dbg_values > 1);
			$av_pend_colon = 'C';
			$type = 'N';

		} elsif ($cur =~/^(return|else|goto|typeof|__typeof__)\b/o) {
			print "KEYWORD($1)\n" if ($dbg_values > 1);
			$type = 'N';

		} elsif ($cur =~ /^(\()/o) {
			print "PAREN('$1')\n" if ($dbg_values > 1);
			push(@av_paren_type, $av_pending);
			$av_pending = '_';
			$type = 'N';

		} elsif ($cur =~ /^(\))/o) {
			my $new_type = pop(@av_paren_type);
			if ($new_type ne '_') {
				$type = $new_type;
				print "PAREN('$1') -> $type\n"
							if ($dbg_values > 1);
			} else {
				print "PAREN('$1')\n" if ($dbg_values > 1);
			}

		} elsif ($cur =~ /^($Ident)\s*\(/o) {
			print "FUNC($1)\n" if ($dbg_values > 1);
			$type = 'V';
			$av_pending = 'V';

		} elsif ($cur =~ /^($Ident\s*):(?:\s*\d+\s*(,|=|;))?/) {
			if (defined $2 && $type eq 'C' || $type eq 'T') {
				$av_pend_colon = 'B';
			} elsif ($type eq 'E') {
				$av_pend_colon = 'L';
			}
			print "IDENT_COLON($1,$type>$av_pend_colon)\n" if ($dbg_values > 1);
			$type = 'V';

		} elsif ($cur =~ /^($Ident|$Constant)/o) {
			print "IDENT($1)\n" if ($dbg_values > 1);
			$type = 'V';

		} elsif ($cur =~ /^($Assignment)/o) {
			print "ASSIGN($1)\n" if ($dbg_values > 1);
			$type = 'N';

		} elsif ($cur =~/^(;|{|})/) {
			print "END($1)\n" if ($dbg_values > 1);
			$type = 'E';
			$av_pend_colon = 'O';

		} elsif ($cur =~/^(,)/) {
			print "COMMA($1)\n" if ($dbg_values > 1);
			$type = 'C';

		} elsif ($cur =~ /^(\?)/o) {
			print "QUESTION($1)\n" if ($dbg_values > 1);
			$type = 'N';

		} elsif ($cur =~ /^(:)/o) {
			print "COLON($1,$av_pend_colon)\n" if ($dbg_values > 1);

			substr($var, length($res), 1, $av_pend_colon);
			if ($av_pend_colon eq 'C' || $av_pend_colon eq 'L') {
				$type = 'E';
			} else {
				$type = 'N';
			}
			$av_pend_colon = 'O';

		} elsif ($cur =~ /^(\[)/o) {
			print "CLOSE($1)\n" if ($dbg_values > 1);
			$type = 'N';

		} elsif ($cur =~ /^(-(?![->])|\+(?!\+)|\*|\&\&|\&)/o) {
			my $variant;

			print "OPV($1)\n" if ($dbg_values > 1);
			if ($type eq 'V') {
				$variant = 'B';
			} else {
				$variant = 'U';
			}

			substr($var, length($res), 1, $variant);
			$type = 'N';

		} elsif ($cur =~ /^($Operators)/o) {
			print "OP($1)\n" if ($dbg_values > 1);
			if ($1 ne '++' && $1 ne '--') {
				$type = 'N';
			}

		} elsif ($cur =~ /(^.)/o) {
			print "C($1)\n" if ($dbg_values > 1);
		}
		if (defined $1) {
			$cur = substr($cur, length($1));
			$res .= $type x length($1);
		}
	}

	return ($res, $var);
}

sub possible {
	my ($possible, $line) = @_;
	my $notPermitted = qr{(?:
		^(?:
			$Modifier|
			$Storage|
			$Type|
			DEFINE_\S+
		)$|
		^(?:
			goto|
			return|
			case|
			else|
			asm|__asm__|
			do|
			\#|
			\#\#|
		)(?:\s|$)|
		^(?:typedef|struct|enum)\b
	    )}x;
	warn "CHECK<$possible> ($line)\n" if ($dbg_possible > 2);
	if ($possible !~ $notPermitted) {
		# Check for modifiers.
		$possible =~ s/\s*$Storage\s*//g;
		$possible =~ s/\s*$Sparse\s*//g;
		if ($possible =~ /^\s*$/) {

		} elsif ($possible =~ /\s/) {
			$possible =~ s/\s*$Type\s*//g;
			for my $modifier (split(' ', $possible)) {
				if ($modifier !~ $notPermitted) {
					warn "MODIFIER: $modifier ($possible) ($line)\n" if ($dbg_possible);
					push(@modifierListFile, $modifier);
				}
			}

		} else {
			warn "POSSIBLE: $possible ($line)\n" if ($dbg_possible);
			push(@typeListFile, $possible);
		}
		build_types();
	} else {
		warn "NOTPOSS: $possible ($line)\n" if ($dbg_possible > 1);
	}
}

my $prefix = '';

sub show_type {
	my ($type) = @_;

	$type =~ tr/[a-z]/[A-Z]/;

	return defined $use_type{$type} if (scalar keys %use_type > 0);

	return !defined $ignore_type{$type};
}

sub report {
	my ($level, $type, $msg) = @_;

	if (!show_type($type) ||
	    (defined $tst_only && $msg !~ /\Q$tst_only\E/)) {
		return 0;
	}
	my $output = '';
	if ($color) {
		if ($level eq 'ERROR') {
			$output .= RED;
		} elsif ($level eq 'WARNING') {
			$output .= YELLOW;
		} else {
			$output .= GREEN;
		}
	}
	$output .= $prefix . $level . ':';
	if ($show_types) {
		$output .= BLUE if ($color);
		$output .= "$type:";
	}
	$output .= RESET if ($color);
	$output .= ' ' . $msg . "\n";

	if ($showfile) {
		my @lines = split("\n", $output, -1);
		splice(@lines, 1, 1);
		$output = join("\n", @lines);
	}
	$output = (split('\n', $output))[0] . "\n" if ($terse);

	push(our @report, $output);

	return 1;
}

sub report_dump {
	our @report;
}

sub fixup_current_range {
	my ($lineRef, $offset, $length) = @_;

	if ($$lineRef =~ /^\@\@ -\d+,\d+ \+(\d+),(\d+) \@\@/) {
		my $o = $1;
		my $l = $2;
		my $no = $o + $offset;
		my $nl = $l + $length;
		$$lineRef =~ s/\+$o,$l \@\@/\+$no,$nl \@\@/;
	}
}

sub fix_inserted_deleted_lines {
	my ($linesRef, $insertedRef, $deletedRef) = @_;

	my $range_last_linenr = 0;
	my $delta_offset = 0;

	my $old_linenr = 0;
	my $new_linenr = 0;

	my $next_insert = 0;
	my $next_delete = 0;

	my @lines = ();

	my $inserted = @{$insertedRef}[$next_insert++];
	my $deleted = @{$deletedRef}[$next_delete++];

	foreach my $old_line (@{$linesRef}) {
		my $save_line = 1;
		my $line = $old_line;	#don't modify the array
		if ($line =~ /^(?:\+\+\+|\-\-\-)\s+\S+/) {	#new filename
			$delta_offset = 0;
		} elsif ($line =~ /^\@\@ -\d+,\d+ \+\d+,\d+ \@\@/) {	#new hunk
			$range_last_linenr = $new_linenr;
			fixup_current_range(\$line, $delta_offset, 0);
		}

		while (defined($deleted) && ${$deleted}{'LINENR'} == $old_linenr) {
			$deleted = @{$deletedRef}[$next_delete++];
			$save_line = 0;
			fixup_current_range(\$lines[$range_last_linenr], $delta_offset--, -1);
		}

		while (defined($inserted) && ${$inserted}{'LINENR'} == $old_linenr) {
			push(@lines, ${$inserted}{'LINE'});
			$inserted = @{$insertedRef}[$next_insert++];
			$new_linenr++;
			fixup_current_range(\$lines[$range_last_linenr], $delta_offset++, 1);
		}

		if ($save_line) {
			push(@lines, $line);
			$new_linenr++;
		}

		$old_linenr++;
	}

	return @lines;
}

sub fix_insert_line {
	my ($linenr, $line) = @_;

	my $inserted = {
		LINENR => $linenr,
		LINE => $line,
	};
	push(@fixed_inserted, $inserted);
}

sub fix_delete_line {
	my ($linenr, $line) = @_;

	my $deleted = {
		LINENR => $linenr,
		LINE => $line,
	};

	push(@fixed_deleted, $deleted);
}

sub ERROR {
	my ($type, $msg) = @_;

	if (report("ERROR", $type, $msg)) {
		our $clean = 0;
		our $cnt_error++;
		return 1;
	}
	return 0;
}
sub WARN {
	my ($type, $msg) = @_;

	if (report("WARNING", $type, $msg)) {
		our $clean = 0;
		our $cnt_warn++;
		return 1;
	}
	return 0;
}
sub CHK {
	my ($type, $msg) = @_;

	if ($check && report("CHECK", $type, $msg)) {
		our $clean = 0;
		our $cnt_chk++;
		return 1;
	}
	return 0;
}

sub check_absolute_file {
	my ($absolute, $herecurr) = @_;
	my $file = $absolute;

	##print "absolute<$absolute>\n";

	# See if any suffix of this path is a path within the tree.
	while ($file =~ s@^[^/]*/@@) {
		if (-f "$root/$file") {
			##print "file<$file>\n";
			last;
		}
	}
	if (! -f _)  {
		return 0;
	}

	# It is, so see if the prefix is acceptable.
	my $prefix = $absolute;
	substr($prefix, -length($file)) = '';

	##print "prefix<$prefix>\n";
	if ($prefix ne ".../") {
		WARN("USE_RELATIVE_PATH",
		     "use relative pathname instead of absolute in changelog text\n" . $herecurr);
	}
}

sub trim {
	my ($string) = @_;

	$string =~ s/^\s+|\s+$//g;

	return $string;
}

sub ltrim {
	my ($string) = @_;

	$string =~ s/^\s+//;

	return $string;
}

sub rtrim {
	my ($string) = @_;

	$string =~ s/\s+$//;

	return $string;
}

sub string_find_replace {
	my ($string, $find, $replace) = @_;

	$string =~ s/$find/$replace/g;

	return $string;
}

sub tabify {
	my ($leading) = @_;

	my $source_indent = 8;
	my $max_spaces_before_tab = $source_indent - 1;
	my $spaces_to_tab = " " x $source_indent;

	#convert leading spaces to tabs
	1 while $leading =~ s@^([\t]*)$spaces_to_tab@$1\t@g;
	#Remove spaces before a tab
	1 while $leading =~ s@^([\t]*)( {1,$max_spaces_before_tab})\t@$1\t@g;

	return "$leading";
}

sub pos_last_openparen {
	my ($line) = @_;

	my $pos = 0;

	my $opens = $line =~ tr/\(/\(/;
	my $closes = $line =~ tr/\)/\)/;

	my $last_openparen = 0;

	if (($opens == 0) || ($closes >= $opens)) {
		return -1;
	}

	my $len = length($line);

	for ($pos = 0; $pos < $len; $pos++) {
		my $string = substr($line, $pos);
		if ($string =~ /^($FuncArg|$balanced_parens)/) {
			$pos += length($1) - 1;
		} elsif (substr($line, $pos, 1) eq '(') {
			$last_openparen = $pos;
		} elsif (index($string, '(') == -1) {
			last;
		}
	}

	return length(expand_tabs(substr($line, 0, $last_openparen))) + 1;
}

sub process {
	my $filename = shift;

	my $linenr=0;
	my $prevline="";
	my $prevrawline="";
	my $stashline="";
	my $stashrawline="";

	my $length;
	my $indent;
	my $previndent=0;
	my $stashindent=0;

	our $clean = 1;
	my $signoff = 0;
	my $author = '';
	my $authorsignoff = 0;
	my $is_patch = 0;
	my $is_binding_patch = -1;
	my $in_header_lines = $file ? 0 : 1;
	my $in_commit_log = 0;		#Scanning lines before patch
	my $has_commit_log = 0;		#Encountered lines before patch
	my $commit_log_lines = 0;	#Number of commit log lines
	my $commit_log_possible_stack_dump = 0;
	my $commit_log_long_line = 0;
	my $commit_log_has_diff = 0;
	my $reported_maintainer_file = 0;
	my $non_utf8_charset = 0;

	my $last_blank_line = 0;
	my $last_coalesced_string_linenr = -1;

	our @report = ();
	our $cnt_lines = 0;
	our $cnt_error = 0;
	our $cnt_warn = 0;
	our $cnt_chk = 0;

	# Trace the real file/line as we go.
	my $realfile = '';
	my $realline = 0;
	my $realcnt = 0;
	my $here = '';
	my $context_function;		#undef'd unless there's a known function
	my $in_comment = 0;
	my $comment_edge = 0;
	my $first_line = 0;
	my $p1_prefix = '';

	my $prev_values = 'E';

	# suppression flags
	my %suppress_ifbraces;
	my %suppress_whiletrailers;
	my %suppress_export;
	my $suppress_statement = 0;

	my %signatures = ();

	# Pre-scan the patch sanitizing the lines.
	# Pre-scan the patch looking for any __setup documentation.
	#
	my @setup_docs = ();
	my $setup_docs = 0;

	my $camelcase_file_seeded = 0;

	my $checklicenseline = 1;

	sanitise_line_reset();
	my $line;
	foreach my $rawline (@rawlines) {
		$linenr++;
		$line = $rawline;

		push(@fixed, $rawline) if ($fix);

		if ($rawline=~/^\+\+\+\s+(\S+)/) {
			$setup_docs = 0;
			if ($1 =~ m@Documentation/admin-guide/kernel-parameters.rst$@) {
				$setup_docs = 1;
			}
			#next;
		}
		if ($rawline =~ /^\@\@ -\d+(?:,\d+)? \+(\d+)(,(\d+))? \@\@/) {
			$realline=$1-1;
			if (defined $2) {
				$realcnt=$3+1;
			} else {
				$realcnt=1+1;
			}
			$in_comment = 0;

			# Guestimate if this is a continuing comment.  Run
			# the context looking for a comment "edge".  If this
			# edge is a close comment then we must be in a comment
			# at context start.
			my $edge;
			my $cnt = $realcnt;
			for (my $ln = $linenr + 1; $cnt > 0; $ln++) {
				next if (defined $rawlines[$ln - 1] &&
					 $rawlines[$ln - 1] =~ /^-/);
				$cnt--;
				#print "RAW<$rawlines[$ln - 1]>\n";
				last if (!defined $rawlines[$ln - 1]);
				if ($rawlines[$ln - 1] =~ m@(/\*|\*/)@ &&
				    $rawlines[$ln - 1] !~ m@"[^"]*(?:/\*|\*/)[^"]*"@) {
					($edge) = $1;
					last;
				}
			}
			if (defined $edge && $edge eq '*/') {
				$in_comment = 1;
			}

			# Guestimate if this is a continuing comment.  If this
			# is the start of a diff block and this line starts
			# ' *' then it is very likely a comment.
			if (!defined $edge &&
			    $rawlines[$linenr] =~ m@^.\s*(?:\*\*+| \*)(?:\s|$)@)
			{
				$in_comment = 1;
			}

			##print "COMMENT:$in_comment edge<$edge> $rawline\n";
			sanitise_line_reset($in_comment);

		} elsif ($realcnt && $rawline =~ /^(?:\+| |$)/) {
			# Standardise the strings and chars within the input to
			# simplify matching -- only bother with positive lines.
			$line = sanitise_line($rawline);
		}
		push(@lines, $line);

		if ($realcnt > 1) {
			$realcnt-- if ($line =~ /^(?:\+| |$)/);
		} else {
			$realcnt = 0;
		}

		#print "==>$rawline\n";
		#print "-->$line\n";

		if ($setup_docs && $line =~ /^\+/) {
			push(@setup_docs, $line);
		}
	}

	$prefix = '';

	$realcnt = 0;
	$linenr = 0;
	$fixlinenr = -1;
	foreach my $line (@lines) {
		$linenr++;
		$fixlinenr++;
		my $sline = $line;	#copy of $line
		$sline =~ s/$;/ /g;	#with comments as spaces

		my $rawline = $rawlines[$linenr - 1];

# check if it's a mode change, rename or start of a patch
		if (!$in_commit_log &&
		    ($line =~ /^ mode change [0-7]+ => [0-7]+ \S+\s*$/ ||
		    ($line =~ /^rename (?:from|to) \S+\s*$/ ||
		     $line =~ /^diff --git a\/[\w\/\.\_\-]+ b\/\S+\s*$/))) {
			$is_patch = 1;
		}

#extract the line range in the file after the patch is applied
		if (!$in_commit_log &&
		    $line =~ /^\@\@ -\d+(?:,\d+)? \+(\d+)(,(\d+))? \@\@(.*)/) {
			my $context = $4;
			$is_patch = 1;
			$first_line = $linenr + 1;
			$realline=$1-1;
			if (defined $2) {
				$realcnt=$3+1;
			} else {
				$realcnt=1+1;
			}
			annotate_reset();
			$prev_values = 'E';

			%suppress_ifbraces = ();
			%suppress_whiletrailers = ();
			%suppress_export = ();
			$suppress_statement = 0;
			if ($context =~ /\b(\w+)\s*\(/) {
				$context_function = $1;
			} else {
				undef $context_function;
			}
			next;

# track the line number as we move through the hunk, note that
# new versions of GNU diff omit the leading space on completely
# blank context lines so we need to count that too.
		} elsif ($line =~ /^( |\+|$)/) {
			$realline++;
			$realcnt-- if ($realcnt != 0);

			# Measure the line length and indent.
			($length, $indent) = line_stats($rawline);

			# Track the previous line.
			($prevline, $stashline) = ($stashline, $line);
			($previndent, $stashindent) = ($stashindent, $indent);
			($prevrawline, $stashrawline) = ($stashrawline, $rawline);

			#warn "line<$line>\n";

		} elsif ($realcnt == 1) {
			$realcnt--;
		}

		my $hunk_line = ($realcnt != 0);

		$here = "#$linenr: " if (!$file);
		$here = "#$realline: " if ($file);

		my $found_file = 0;
		# extract the filename as it passes
		if ($line =~ /^diff --git.*?(\S+)$/) {
			$realfile = $1;
			$realfile =~ s@^([^/]*)/@@ if (!$file);
			$in_commit_log = 0;
			$found_file = 1;
		} elsif ($line =~ /^\+\+\+\s+(\S+)/) {
			$realfile = $1;
			$realfile =~ s@^([^/]*)/@@ if (!$file);
			$in_commit_log = 0;

			$p1_prefix = $1;
			if (!$file && $tree && $p1_prefix ne '' &&
			    -e "$root/$p1_prefix") {
				WARN("PATCH_PREFIX",
				     "patch prefix '$p1_prefix' exists, appears to be a -p0 patch\n");
			}

			if ($realfile =~ m@^include/asm/@) {
				ERROR("MODIFIED_INCLUDE_ASM",
				      "do not modify files in include/asm, change architecture specific files in include/asm-<architecture>\n" . "$here$rawline\n");
			}
			$found_file = 1;
		}

#make up the handle for any error we report on this line
		if ($showfile) {
			$prefix = "$realfile:$realline: "
		} elsif ($emacs) {
			if ($file) {
				$prefix = "$filename:$realline: ";
			} else {
				$prefix = "$filename:$linenr: ";
			}
		}

		if ($found_file) {
			if (is_maintained_obsolete($realfile)) {
				WARN("OBSOLETE",
				     "$realfile is marked as 'obsolete' in the MAINTAINERS hierarchy.  No unnecessary modifications please.\n");
			}
			if ($realfile =~ m@^(?:drivers/net/|net/|drivers/staging/)@) {
				$check = 1;
			} else {
				$check = $check_orig;
			}
			$checklicenseline = 1;

			if ($realfile !~ /^MAINTAINERS/) {
				my $last_binding_patch = $is_binding_patch;

				$is_binding_patch = () = $realfile =~ m@^(?:Documentation/devicetree/|include/dt-bindings/)@;

				if (($last_binding_patch != -1) &&
				    ($last_binding_patch ^ $is_binding_patch)) {
					WARN("DT_SPLIT_BINDING_PATCH",
					     "DT binding docs and includes should be a separate patch. See: Documentation/devicetree/bindings/submitting-patches.txt\n");
				}
			}

			next;
		}

		$here .= "FILE: $realfile:$realline:" if ($realcnt != 0);

		my $hereline = "$here\n$rawline\n";
		my $herecurr = "$here\n$rawline\n";
		my $hereprev = "$here\n$prevrawline\n$rawline\n";

		$cnt_lines++ if ($realcnt != 0);

# Verify the existence of a commit log if appropriate
# 2 is used because a $signature is counted in $commit_log_lines
		if ($in_commit_log) {
			if ($line !~ /^\s*$/) {
				$commit_log_lines++;	#could be a $signature
			}
		} elsif ($has_commit_log && $commit_log_lines < 2) {
			WARN("COMMIT_MESSAGE",
			     "Missing commit description - Add an appropriate one\n");
			$commit_log_lines = 2;	#warn only once
		}

# Check if the commit log has what seems like a diff which can confuse patch
		if ($in_commit_log && !$commit_log_has_diff &&
		    (($line =~ m@^\s+diff\b.*a/[\w/]+@ &&
		      $line =~ m@^\s+diff\b.*a/([\w/]+)\s+b/$1\b@) ||
		     $line =~ m@^\s*(?:\-\-\-\s+a/|\+\+\+\s+b/)@ ||
		     $line =~ m/^\s*\@\@ \-\d+,\d+ \+\d+,\d+ \@\@/)) {
			ERROR("DIFF_IN_COMMIT_MSG",
			      "Avoid using diff content in the commit message - patch(1) might not work\n" . $herecurr);
			$commit_log_has_diff = 1;
		}

# Check for incorrect file permissions
		if ($line =~ /^new (file )?mode.*[7531]\d{0,2}$/) {
			my $permhere = $here . "FILE: $realfile\n";
			if ($realfile !~ m@scripts/@ &&
			    $realfile !~ /\.(py|pl|awk|sh)$/) {
				ERROR("EXECUTE_PERMISSIONS",
				      "do not set execute permissions for source files\n" . $permhere);
			}
		}

# Check the patch for a From:
		if (decode("MIME-Header", $line) =~ /^From:\s*(.*)/) {
			$author = $1;
			$author = encode("utf8", $author) if ($line =~ /=\?utf-8\?/i);
			$author =~ s/"//g;
		}

# Check the patch for a signoff:
		if ($line =~ /^\s*signed-off-by:/i) {
			$signoff++;
			$in_commit_log = 0;
			if ($author ne '') {
				my $l = $line;
				$l =~ s/"//g;
				if ($l =~ /^\s*signed-off-by:\s*\Q$author\E/i) {
				    $authorsignoff = 1;
				}
			}
		}

# Check if MAINTAINERS is being updated.  If so, there's probably no need to
# emit the "does MAINTAINERS need updating?" message on file add/move/delete
		if ($line =~ /^\s*MAINTAINERS\s*\|/) {
			$reported_maintainer_file = 1;
		}

# Check signature styles
		if (!$in_header_lines &&
		    $line =~ /^(\s*)([a-z0-9_-]+by:|$signature_tags)(\s*)(.*)/i) {
			my $space_before = $1;
			my $sign_off = $2;
			my $space_after = $3;
			my $email = $4;
			my $ucfirst_sign_off = ucfirst(lc($sign_off));

			if ($sign_off !~ /$signature_tags/) {
				WARN("BAD_SIGN_OFF",
				     "Non-standard signature: $sign_off\n" . $herecurr);
			}
			if (defined $space_before && $space_before ne "") {
				if (WARN("BAD_SIGN_OFF",
					 "Do not use whitespace before $ucfirst_sign_off\n" . $herecurr) &&
				    $fix) {
					$fixed[$fixlinenr] =
					    "$ucfirst_sign_off $email";
				}
			}
			if ($sign_off =~ /-by:$/i && $sign_off ne $ucfirst_sign_off) {
				if (WARN("BAD_SIGN_OFF",
					 "'$ucfirst_sign_off' is the preferred signature form\n" . $herecurr) &&
				    $fix) {
					$fixed[$fixlinenr] =
					    "$ucfirst_sign_off $email";
				}

			}
			if (!defined $space_after || $space_after ne " ") {
				if (WARN("BAD_SIGN_OFF",
					 "Use a single space after $ucfirst_sign_off\n" . $herecurr) &&
				    $fix) {
					$fixed[$fixlinenr] =
					    "$ucfirst_sign_off $email";
				}
			}

			my ($email_name, $email_address, $comment) = parse_email($email);
			my $suggested_email = format_email(($email_name, $email_address));
			if ($suggested_email eq "") {
				ERROR("BAD_SIGN_OFF",
				      "Unrecognized email address: '$email'\n" . $herecurr);
			} else {
				my $dequoted = $suggested_email;
				$dequoted =~ s/^"//;
				$dequoted =~ s/" </ </;
				# Don't force email to have quotes
				# Allow just an angle bracketed address
				if ("$dequoted$comment" ne $email &&
				    "<$email_address>$comment" ne $email &&
				    "$suggested_email$comment" ne $email) {
					WARN("BAD_SIGN_OFF",
					     "email address '$email' might be better as '$suggested_email$comment'\n" . $herecurr);
				}
			}

# Check for duplicate signatures
			my $sig_nospace = $line;
			$sig_nospace =~ s/\s//g;
			$sig_nospace = lc($sig_nospace);
			if (defined $signatures{$sig_nospace}) {
				WARN("BAD_SIGN_OFF",
				     "Duplicate signature\n" . $herecurr);
			} else {
				$signatures{$sig_nospace} = 1;
			}

# Check Co-developed-by: immediately followed by Signed-off-by: with same name and email
			if ($sign_off =~ /^co-developed-by:$/i) {
				if ($email eq $author) {
					WARN("BAD_SIGN_OFF",
					      "Co-developed-by: should not be used to attribute nominal patch author '$author'\n" . "$here\n" . $rawline);
				}
				if (!defined $lines[$linenr]) {
					WARN("BAD_SIGN_OFF",
                                             "Co-developed-by: must be immediately followed by Signed-off-by:\n" . "$here\n" . $rawline);
				} elsif ($rawlines[$linenr] !~ /^\s*signed-off-by:\s*(.*)/i) {
					WARN("BAD_SIGN_OFF",
					     "Co-developed-by: must be immediately followed by Signed-off-by:\n" . "$here\n" . $rawline . "\n" .$rawlines[$linenr]);
				} elsif ($1 ne $email) {
					WARN("BAD_SIGN_OFF",
					     "Co-developed-by and Signed-off-by: name/email do not match \n" . "$here\n" . $rawline . "\n" .$rawlines[$linenr]);
				}
			}
		}

# Check email subject for common tools that don't need to be mentioned
		if ($in_header_lines &&
		    $line =~ /^Subject:.*\b(?:checkpatch|sparse|smatch)\b[^:]/i) {
			WARN("EMAIL_SUBJECT",
			     "A patch subject line should describe the change not the tool that found it\n" . $herecurr);
		}

# Check for unwanted Gerrit info
		if ($in_commit_log && $line =~ /^\s*change-id:/i) {
			ERROR("GERRIT_CHANGE_ID",
			      "Remove Gerrit Change-Id's before submitting upstream.\n" . $herecurr);
		}

# Check if the commit log is in a possible stack dump
		if ($in_commit_log && !$commit_log_possible_stack_dump &&
		    ($line =~ /^\s*(?:WARNING:|BUG:)/ ||
		     $line =~ /^\s*\[\s*\d+\.\d{6,6}\s*\]/ ||
					# timestamp
		     $line =~ /^\s*\[\<[0-9a-fA-F]{8,}\>\]/) ||
		     $line =~ /^(?:\s+\w+:\s+[0-9a-fA-F]+){3,3}/ ||
		     $line =~ /^\s*\#\d+\s*\[[0-9a-fA-F]+\]\s*\w+ at [0-9a-fA-F]+/) {
					# stack dump address styles
			$commit_log_possible_stack_dump = 1;
		}

# Check for line lengths > 75 in commit log, warn once
		if ($in_commit_log && !$commit_log_long_line &&
		    length($line) > 75 &&
		    !($line =~ /^\s*[a-zA-Z0-9_\/\.]+\s+\|\s+\d+/ ||
					# file delta changes
		      $line =~ /^\s*(?:[\w\.\-]+\/)++[\w\.\-]+:/ ||
					# filename then :
		      $line =~ /^\s*(?:Fixes:|Link:)/i ||
					# A Fixes: or Link: line
		      $commit_log_possible_stack_dump)) {
			WARN("COMMIT_LOG_LONG_LINE",
			     "Possible unwrapped commit description (prefer a maximum 75 chars per line)\n" . $herecurr);
			$commit_log_long_line = 1;
		}

# Reset possible stack dump if a blank line is found
		if ($in_commit_log && $commit_log_possible_stack_dump &&
		    $line =~ /^\s*$/) {
			$commit_log_possible_stack_dump = 0;
		}

# Check for git id commit length and improperly formed commit descriptions
		if ($in_commit_log && !$commit_log_possible_stack_dump &&
		    $line !~ /^\s*(?:Link|Patchwork|http|https|BugLink):/i &&
		    $line !~ /^This reverts commit [0-9a-f]{7,40}/ &&
		    ($line =~ /\bcommit\s+[0-9a-f]{5,}\b/i ||
		     ($line =~ /(?:\s|^)[0-9a-f]{12,40}(?:[\s"'\(\[]|$)/i &&
		      $line !~ /[\<\[][0-9a-f]{12,40}[\>\]]/i &&
		      $line !~ /\bfixes:\s*[0-9a-f]{12,40}/i))) {
			my $init_char = "c";
			my $orig_commit = "";
			my $short = 1;
			my $long = 0;
			my $case = 1;
			my $space = 1;
			my $hasdesc = 0;
			my $hasparens = 0;
			my $id = '0123456789ab';
			my $orig_desc = "commit description";
			my $description = "";

			if ($line =~ /\b(c)ommit\s+([0-9a-f]{5,})\b/i) {
				$init_char = $1;
				$orig_commit = lc($2);
			} elsif ($line =~ /\b([0-9a-f]{12,40})\b/i) {
				$orig_commit = lc($1);
			}

			$short = 0 if ($line =~ /\bcommit\s+[0-9a-f]{12,40}/i);
			$long = 1 if ($line =~ /\bcommit\s+[0-9a-f]{41,}/i);
			$space = 0 if ($line =~ /\bcommit [0-9a-f]/i);
			$case = 0 if ($line =~ /\b[Cc]ommit\s+[0-9a-f]{5,40}[^A-F]/);
			if ($line =~ /\bcommit\s+[0-9a-f]{5,}\s+\("([^"]+)"\)/i) {
				$orig_desc = $1;
				$hasparens = 1;
			} elsif ($line =~ /\bcommit\s+[0-9a-f]{5,}\s*$/i &&
				 defined $rawlines[$linenr] &&
				 $rawlines[$linenr] =~ /^\s*\("([^"]+)"\)/) {
				$orig_desc = $1;
				$hasparens = 1;
			} elsif ($line =~ /\bcommit\s+[0-9a-f]{5,}\s+\("[^"]+$/i &&
				 defined $rawlines[$linenr] &&
				 $rawlines[$linenr] =~ /^\s*[^"]+"\)/) {
				$line =~ /\bcommit\s+[0-9a-f]{5,}\s+\("([^"]+)$/i;
				$orig_desc = $1;
				$rawlines[$linenr] =~ /^\s*([^"]+)"\)/;
				$orig_desc .= " " . $1;
				$hasparens = 1;
			}

			($id, $description) = git_commit_info($orig_commit,
							      $id, $orig_desc);

			if (defined($id) &&
			   ($short || $long || $space || $case || ($orig_desc ne $description) || !$hasparens)) {
				ERROR("GIT_COMMIT_ID",
				      "Please use git commit description style 'commit <12+ chars of sha1> (\"<title line>\")' - ie: '${init_char}ommit $id (\"$description\")'\n" . $herecurr);
			}
		}

# Check for added, moved or deleted files
		if (!$reported_maintainer_file && !$in_commit_log &&
		    ($line =~ /^(?:new|deleted) file mode\s*\d+\s*$/ ||
		     $line =~ /^rename (?:from|to) [\w\/\.\-]+\s*$/ ||
		     ($line =~ /\{\s*([\w\/\.\-]*)\s*\=\>\s*([\w\/\.\-]*)\s*\}/ &&
		      (defined($1) || defined($2))))) {
			$is_patch = 1;
			$reported_maintainer_file = 1;
			WARN("FILE_PATH_CHANGES",
			     "added, moved or deleted file(s), does MAINTAINERS need updating?\n" . $herecurr);
		}

# Check for wrappage within a valid hunk of the file
		if ($realcnt != 0 && $line !~ m{^(?:\+|-| |\\ No newline|$)}) {
			ERROR("CORRUPTED_PATCH",
			      "patch seems to be corrupt (line wrapped?)\n" .
				$herecurr) if (!$emitted_corrupt++);
		}

# UTF-8 regex found at http://www.w3.org/International/questions/qa-forms-utf-8.en.php
		if (($realfile =~ /^$/ || $line =~ /^\+/) &&
		    $rawline !~ m/^$UTF8*$/) {
			my ($utf8_prefix) = ($rawline =~ /^($UTF8*)/);

			my $blank = copy_spacing($rawline);
			my $ptr = substr($blank, 0, length($utf8_prefix)) . "^";
			my $hereptr = "$hereline$ptr\n";

			CHK("INVALID_UTF8",
			    "Invalid UTF-8, patch and commit message should be encoded in UTF-8\n" . $hereptr);
		}

# Check if it's the start of a commit log
# (not a header line and we haven't seen the patch filename)
		if ($in_header_lines && $realfile =~ /^$/ &&
		    !($rawline =~ /^\s+(?:\S|$)/ ||
		      $rawline =~ /^(?:commit\b|from\b|[\w-]+:)/i)) {
			$in_header_lines = 0;
			$in_commit_log = 1;
			$has_commit_log = 1;
		}

# Check if there is UTF-8 in a commit log when a mail header has explicitly
# declined it, i.e defined some charset where it is missing.
		if ($in_header_lines &&
		    $rawline =~ /^Content-Type:.+charset="(.+)".*$/ &&
		    $1 !~ /utf-8/i) {
			$non_utf8_charset = 1;
		}

		if ($in_commit_log && $non_utf8_charset && $realfile =~ /^$/ &&
		    $rawline =~ /$NON_ASCII_UTF8/) {
			WARN("UTF8_BEFORE_PATCH",
			    "8-bit UTF-8 used in possible commit log\n" . $herecurr);
		}

# Check for absolute kernel paths in commit message
		if ($tree && $in_commit_log) {
			while ($line =~ m{(?:^|\s)(/\S*)}g) {
				my $file = $1;

				if ($file =~ m{^(.*?)(?::\d+)+:?$} &&
				    check_absolute_file($1, $herecurr)) {
					#
				} else {
					check_absolute_file($file, $herecurr);
				}
			}
		}

# Check for various typo / spelling mistakes
		if (defined($misspellings) &&
		    ($in_commit_log || $line =~ /^(?:\+|Subject:)/i)) {
			while ($rawline =~ /(?:^|[^a-z@])($misspellings)(?:\b|$|[^a-z@])/gi) {
				my $typo = $1;
				my $typo_fix = $spelling_fix{lc($typo)};
				$typo_fix = ucfirst($typo_fix) if ($typo =~ /^[A-Z]/);
				$typo_fix = uc($typo_fix) if ($typo =~ /^[A-Z]+$/);
				my $msg_level = \&WARN;
				$msg_level = \&CHK if ($file);
				if (&{$msg_level}("TYPO_SPELLING",
						  "'$typo' may be misspelled - perhaps '$typo_fix'?\n" . $herecurr) &&
				    $fix) {
					$fixed[$fixlinenr] =~ s/(^|[^A-Za-z@])($typo)($|[^A-Za-z@])/$1$typo_fix$3/;
				}
			}
		}

# check for invalid commit id
		if ($in_commit_log && $line =~ /(^fixes:|\bcommit)\s+([0-9a-f]{6,40})\b/i) {
			my $id;
			my $description;
			($id, $description) = git_commit_info($2, undef, undef);
			if (!defined($id)) {
				WARN("UNKNOWN_COMMIT_ID",
				     "Unknown commit id '$2', maybe rebased or not pulled?\n" . $herecurr);
			}
		}

# ignore non-hunk lines and lines being removed
		next if (!$hunk_line || $line =~ /^-/);

#trailing whitespace
		if ($line =~ /^\+.*\015/) {
			my $herevet = "$here\n" . cat_vet($rawline) . "\n";
			if (ERROR("DOS_LINE_ENDINGS",
				  "DOS line endings\n" . $herevet) &&
			    $fix) {
				$fixed[$fixlinenr] =~ s/[\s\015]+$//;
			}
		} elsif ($rawline =~ /^\+.*\S\s+$/ || $rawline =~ /^\+\s+$/) {
			my $herevet = "$here\n" . cat_vet($rawline) . "\n";
			if (ERROR("TRAILING_WHITESPACE",
				  "trailing whitespace\n" . $herevet) &&
			    $fix) {
				$fixed[$fixlinenr] =~ s/\s+$//;
			}

			$rpt_cleaners = 1;
		}

# Check for FSF mailing addresses.
		if ($rawline =~ /\bwrite to the Free/i ||
		    $rawline =~ /\b675\s+Mass\s+Ave/i ||
		    $rawline =~ /\b59\s+Temple\s+Pl/i ||
		    $rawline =~ /\b51\s+Franklin\s+St/i) {
			my $herevet = "$here\n" . cat_vet($rawline) . "\n";
			my $msg_level = \&ERROR;
			$msg_level = \&CHK if ($file);
			&{$msg_level}("FSF_MAILING_ADDRESS",
				      "Do not include the paragraph about writing to the Free Software Foundation's mailing address from the sample GPL notice. The FSF has changed addresses in the past, and may do so again. Linux already includes a copy of the GPL.\n" . $herevet)
		}

# check for Kconfig help text having a real description
# Only applies when adding the entry originally, after that we do not have
# sufficient context to determine whether it is indeed long enough.
		if ($realfile =~ /Kconfig/ &&
		    # 'choice' is usually the last thing on the line (though
		    # Kconfig supports named choices), so use a word boundary
		    # (\b) rather than a whitespace character (\s)
		    $line =~ /^\+\s*(?:config|menuconfig|choice)\b/) {
			my $length = 0;
			my $cnt = $realcnt;
			my $ln = $linenr + 1;
			my $f;
			my $is_start = 0;
			my $is_end = 0;
			for (; $cnt > 0 && defined $lines[$ln - 1]; $ln++) {
				$f = $lines[$ln - 1];
				$cnt-- if ($lines[$ln - 1] !~ /^-/);
				$is_end = $lines[$ln - 1] =~ /^\+/;

				next if ($f =~ /^-/);
				last if (!$file && $f =~ /^\@\@/);

				if ($lines[$ln - 1] =~ /^\+\s*(?:bool|tristate|prompt)\s*["']/) {
					$is_start = 1;
				} elsif ($lines[$ln - 1] =~ /^\+\s*(?:help|---help---)\s*$/) {
					if ($lines[$ln - 1] =~ "---help---") {
						WARN("CONFIG_DESCRIPTION",
						     "prefer 'help' over '---help---' for new help texts\n" . $herecurr);
					}
					$length = -1;
				}

				$f =~ s/^.//;
				$f =~ s/#.*//;
				$f =~ s/^\s+//;
				next if ($f =~ /^$/);

				# This only checks context lines in the patch
				# and so hopefully shouldn't trigger false
				# positives, even though some of these are
				# common words in help texts
				if ($f =~ /^\s*(?:config|menuconfig|choice|endchoice|
						  if|endif|menu|endmenu|source)\b/x) {
					$is_end = 1;
					last;
				}
				$length++;
			}
			if ($is_start && $is_end && $length < $min_conf_desc_length) {
				WARN("CONFIG_DESCRIPTION",
				     "please write a paragraph that describes the config symbol fully\n" . $herecurr);
			}
			#print "is_start<$is_start> is_end<$is_end> length<$length>\n";
		}

# check for MAINTAINERS entries that don't have the right form
		if ($realfile =~ /^MAINTAINERS$/ &&
		    $rawline =~ /^\+[A-Z]:/ &&
		    $rawline !~ /^\+[A-Z]:\t\S/) {
			if (WARN("MAINTAINERS_STYLE",
				 "MAINTAINERS entries use one tab after TYPE:\n" . $herecurr) &&
			    $fix) {
				$fixed[$fixlinenr] =~ s/^(\+[A-Z]):\s*/$1:\t/;
			}
		}

# discourage the use of boolean for type definition attributes of Kconfig options
		if ($realfile =~ /Kconfig/ &&
		    $line =~ /^\+\s*\bboolean\b/) {
			WARN("CONFIG_TYPE_BOOLEAN",
			     "Use of boolean is deprecated, please use bool instead.\n" . $herecurr);
		}

		if (($realfile =~ /Makefile.*/ || $realfile =~ /Kbuild.*/) &&
		    ($line =~ /\+(EXTRA_[A-Z]+FLAGS).*/)) {
			my $flag = $1;
			my $replacement = {
				'EXTRA_AFLAGS' =>   'asflags-y',
				'EXTRA_CFLAGS' =>   'ccflags-y',
				'EXTRA_CPPFLAGS' => 'cppflags-y',
				'EXTRA_LDFLAGS' =>  'ldflags-y',
			};

			WARN("DEPRECATED_VARIABLE",
			     "Use of $flag is deprecated, please use \`$replacement->{$flag} instead.\n" . $herecurr) if ($replacement->{$flag});
		}

# check for DT compatible documentation
		if (defined $root &&
			(($realfile =~ /\.dtsi?$/ && $line =~ /^\+\s*compatible\s*=\s*\"/) ||
			 ($realfile =~ /\.[ch]$/ && $line =~ /^\+.*\.compatible\s*=\s*\"/))) {

			my @compats = $rawline =~ /\"([a-zA-Z0-9\-\,\.\+_]+)\"/g;

			my $dt_path = $root . "/Documentation/devicetree/bindings/";
			my $vp_file = $dt_path . "vendor-prefixes.yaml";

			foreach my $compat (@compats) {
				my $compat2 = $compat;
				$compat2 =~ s/\,[a-zA-Z0-9]*\-/\,<\.\*>\-/;
				my $compat3 = $compat;
				$compat3 =~ s/\,([a-z]*)[0-9]*\-/\,$1<\.\*>\-/;
				`grep -Erq "$compat|$compat2|$compat3" $dt_path`;
				if ( $? >> 8 ) {
					WARN("UNDOCUMENTED_DT_STRING",
					     "DT compatible string \"$compat\" appears un-documented -- check $dt_path\n" . $herecurr);
				}

				next if $compat !~ /^([a-zA-Z0-9\-]+)\,/;
				my $vendor = $1;
				`grep -Eq "\\"\\^\Q$vendor\E,\\.\\*\\":" $vp_file`;
				if ( $? >> 8 ) {
					WARN("UNDOCUMENTED_DT_STRING",
					     "DT compatible string vendor \"$vendor\" appears un-documented -- check $vp_file\n" . $herecurr);
				}
			}
		}

# check for using SPDX license tag at beginning of files
		if ($realline == $checklicenseline) {
			if ($rawline =~ /^[ \+]\s*\#\!\s*\//) {
				$checklicenseline = 2;
			} elsif ($rawline =~ /^\+/) {
				my $comment = "";
				if ($realfile =~ /\.(h|s|S)$/) {
					$comment = '/*';
				} elsif ($realfile =~ /\.(c|dts|dtsi)$/) {
					$comment = '//';
				} elsif (($checklicenseline == 2) || $realfile =~ /\.(sh|pl|py|awk|tc)$/) {
					$comment = '#';
				} elsif ($realfile =~ /\.rst$/) {
					$comment = '..';
				}

# check SPDX comment style for .[chsS] files
				if ($realfile =~ /\.[chsS]$/ &&
				    $rawline =~ /SPDX-License-Identifier:/ &&
				    $rawline !~ m@^\+\s*\Q$comment\E\s*@) {
					WARN("SPDX_LICENSE_TAG",
					     "Improper SPDX comment style for '$realfile', please use '$comment' instead\n" . $herecurr);
				}

				if ($comment !~ /^$/ &&
				    $rawline !~ m@^\+\Q$comment\E SPDX-License-Identifier: @) {
					WARN("SPDX_LICENSE_TAG",
					     "Missing or malformed SPDX-License-Identifier tag in line $checklicenseline\n" . $herecurr);
				} elsif ($rawline =~ /(SPDX-License-Identifier: .*)/) {
					my $spdx_license = $1;
					if (!is_SPDX_License_valid($spdx_license)) {
						WARN("SPDX_LICENSE_TAG",
						     "'$spdx_license' is not supported in LICENSES/...\n" . $herecurr);
					}
				}
			}
		}

# check we are in a valid source file if not then ignore this hunk
		next if ($realfile !~ /\.(h|c|s|S|sh|dtsi|dts)$/);

# check for using SPDX-License-Identifier on the wrong line number
		if ($realline != $checklicenseline &&
		    $rawline =~ /\bSPDX-License-Identifier:/ &&
		    substr($line, @-, @+ - @-) eq "$;" x (@+ - @-)) {
			WARN("SPDX_LICENSE_TAG",
			     "Misplaced SPDX-License-Identifier tag - use line $checklicenseline instead\n" . $herecurr);
		}

# line length limit (with some exclusions)
#
# There are a few types of lines that may extend beyond $max_line_length:
#	logging functions like pr_info that end in a string
#	lines with a single string
#	#defines that are a single string
#	lines with an RFC3986 like URL
#
# There are 3 different line length message types:
# LONG_LINE_COMMENT	a comment starts before but extends beyond $max_line_length
# LONG_LINE_STRING	a string starts before but extends beyond $max_line_length
# LONG_LINE		all other lines longer than $max_line_length
#
# if LONG_LINE is ignored, the other 2 types are also ignored
#

		if ($line =~ /^\+/ && $length > $max_line_length) {
			my $msg_type = "LONG_LINE";

			# Check the allowed long line types first

			# logging functions that end in a string that starts
			# before $max_line_length
			if ($line =~ /^\+\s*$logFunctions\s*\(\s*(?:(?:KERN_\S+\s*|[^"]*))?($String\s*(?:|,|\)\s*;)\s*)$/ &&
			    length(expand_tabs(substr($line, 1, length($line) - length($1) - 1))) <= $max_line_length) {
				$msg_type = "";

			# lines with only strings (w/ possible termination)
			# #defines with only strings
			} elsif ($line =~ /^\+\s*$String\s*(?:\s*|,|\)\s*;)\s*$/ ||
				 $line =~ /^\+\s*#\s*define\s+\w+\s+$String$/) {
				$msg_type = "";

			# More special cases
			} elsif ($line =~ /^\+.*\bEFI_GUID\s*\(/ ||
				 $line =~ /^\+\s*(?:\w+)?\s*DEFINE_PER_CPU/) {
				$msg_type = "";

			# URL ($rawline is used in case the URL is in a comment)
			} elsif ($rawline =~ /^\+.*\b[a-z][\w\.\+\-]*:\/\/\S+/i) {
				$msg_type = "";

			# Otherwise set the alternate message types

			# a comment starts before $max_line_length
			} elsif ($line =~ /($;[\s$;]*)$/ &&
				 length(expand_tabs(substr($line, 1, length($line) - length($1) - 1))) <= $max_line_length) {
				$msg_type = "LONG_LINE_COMMENT"

			# a quoted string starts before $max_line_length
			} elsif ($sline =~ /\s*($String(?:\s*(?:\\|,\s*|\)\s*;\s*))?)$/ &&
				 length(expand_tabs(substr($line, 1, length($line) - length($1) - 1))) <= $max_line_length) {
				$msg_type = "LONG_LINE_STRING"
			}

			if ($msg_type ne "" &&
			    (show_type("LONG_LINE") || show_type($msg_type))) {
				WARN($msg_type,
				     "line over $max_line_length characters\n" . $herecurr);
			}
		}

# check for adding lines without a newline.
		if ($line =~ /^\+/ && defined $lines[$linenr] && $lines[$linenr] =~ /^\\ No newline at end of file/) {
			WARN("MISSING_EOF_NEWLINE",
			     "adding a line without newline at end of file\n" . $herecurr);
		}

# check we are in a valid source file C or perl if not then ignore this hunk
		next if ($realfile !~ /\.(h|c|pl|dtsi|dts)$/);

# at the beginning of a line any tabs must come first and anything
# more than 8 must use tabs.
		if ($rawline =~ /^\+\s* \t\s*\S/ ||
		    $rawline =~ /^\+\s*        \s*/) {
			my $herevet = "$here\n" . cat_vet($rawline) . "\n";
			$rpt_cleaners = 1;
			if (ERROR("CODE_INDENT",
				  "code indent should use tabs where possible\n" . $herevet) &&
			    $fix) {
				$fixed[$fixlinenr] =~ s/^\+([ \t]+)/"\+" . tabify($1)/e;
			}
		}

# check for space before tabs.
		if ($rawline =~ /^\+/ && $rawline =~ / \t/) {
			my $herevet = "$here\n" . cat_vet($rawline) . "\n";
			if (WARN("SPACE_BEFORE_TAB",
				"please, no space before tabs\n" . $herevet) &&
			    $fix) {
				while ($fixed[$fixlinenr] =~
					   s/(^\+.*) {8,8}\t/$1\t\t/) {}
				while ($fixed[$fixlinenr] =~
					   s/(^\+.*) +\t/$1\t/) {}
			}
		}

# check for assignments on the start of a line
		if ($sline =~ /^\+\s+($Assignment)[^=]/) {
			CHK("ASSIGNMENT_CONTINUATIONS",
			    "Assignment operator '$1' should be on the previous line\n" . $hereprev);
		}

# check for && or || at the start of a line
		if ($rawline =~ /^\+\s*(&&|\|\|)/) {
			CHK("LOGICAL_CONTINUATIONS",
			    "Logical continuations should be on the previous line\n" . $hereprev);
		}

# check indentation starts on a tab stop
		if ($perl_version_ok &&
		    $sline =~ /^\+\t+( +)(?:$c90_Keywords\b|\{\s*$|\}\s*(?:else\b|while\b|\s*$)|$Declare\s*$Ident\s*[;=])/) {
			my $indent = length($1);
			if ($indent % 8) {
				if (WARN("TABSTOP",
					 "Statements should start on a tabstop\n" . $herecurr) &&
				    $fix) {
					$fixed[$fixlinenr] =~ s@(^\+\t+) +@$1 . "\t" x ($indent/8)@e;
				}
			}
		}

# check multi-line statement indentation matches previous line
		if ($perl_version_ok &&
		    $prevline =~ /^\+([ \t]*)((?:$c90_Keywords(?:\s+if)\s*)|(?:$Declare\s*)?(?:$Ident|\(\s*\*\s*$Ident\s*\))\s*|(?:\*\s*)*$Lval\s*=\s*$Ident\s*)\(.*(\&\&|\|\||,)\s*$/) {
			$prevline =~ /^\+(\t*)(.*)$/;
			my $oldindent = $1;
			my $rest = $2;

			my $pos = pos_last_openparen($rest);
			if ($pos >= 0) {
				$line =~ /^(\+| )([ \t]*)/;
				my $newindent = $2;

				my $goodtabindent = $oldindent .
					"\t" x ($pos / 8) .
					" "  x ($pos % 8);
				my $goodspaceindent = $oldindent . " "  x $pos;

				if ($newindent ne $goodtabindent &&
				    $newindent ne $goodspaceindent) {

					if (CHK("PARENTHESIS_ALIGNMENT",
						"Alignment should match open parenthesis\n" . $hereprev) &&
					    $fix && $line =~ /^\+/) {
						$fixed[$fixlinenr] =~
						    s/^\+[ \t]*/\+$goodtabindent/;
					}
				}
			}
		}

# check for space after cast like "(int) foo" or "(struct foo) bar"
# avoid checking a few false positives:
#   "sizeof(<type>)" or "__alignof__(<type>)"
#   function pointer declarations like "(*foo)(int) = bar;"
#   structure definitions like "(struct foo) { 0 };"
#   multiline macros that define functions
#   known attributes or the __attribute__ keyword
		if ($line =~ /^\+(.*)\(\s*$Type\s*\)([ \t]++)((?![={]|\\$|$Attribute|__attribute__))/ &&
		    (!defined($1) || $1 !~ /\b(?:sizeof|__alignof__)\s*$/)) {
			if (CHK("SPACING",
				"No space is necessary after a cast\n" . $herecurr) &&
			    $fix) {
				$fixed[$fixlinenr] =~
				    s/(\(\s*$Type\s*\))[ \t]+/$1/;
			}
		}

# Block comment styles
# Networking with an initial /*
		if ($realfile =~ m@^(drivers/net/|net/)@ &&
		    $prevrawline =~ /^\+[ \t]*\/\*[ \t]*$/ &&
		    $rawline =~ /^\+[ \t]*\*/ &&
		    $realline > 2) {
			WARN("NETWORKING_BLOCK_COMMENT_STYLE",
			     "networking block comments don't use an empty /* line, use /* Comment...\n" . $hereprev);
		}

# Block comments use * on subsequent lines
		if ($prevline =~ /$;[ \t]*$/ &&			#ends in comment
		    $prevrawline =~ /^\+.*?\/\*/ &&		#starting /*
		    $prevrawline !~ /\*\/[ \t]*$/ &&		#no trailing */
		    $rawline =~ /^\+/ &&			#line is new
		    $rawline !~ /^\+[ \t]*\*/) {		#no leading *
			WARN("BLOCK_COMMENT_STYLE",
			     "Block comments use * on subsequent lines\n" . $hereprev);
		}

# Block comments use */ on trailing lines
		if ($rawline !~ m@^\+[ \t]*\*/[ \t]*$@ &&	#trailing */
		    $rawline !~ m@^\+.*/\*.*\*/[ \t]*$@ &&	#inline /*...*/
		    $rawline !~ m@^\+.*\*{2,}/[ \t]*$@ &&	#trailing **/
		    $rawline =~ m@^\+[ \t]*.+\*\/[ \t]*$@) {	#non blank */
			WARN("BLOCK_COMMENT_STYLE",
			     "Block comments use a trailing */ on a separate line\n" . $herecurr);
		}

# Block comment * alignment
		if ($prevline =~ /$;[ \t]*$/ &&			#ends in comment
		    $line =~ /^\+[ \t]*$;/ &&			#leading comment
		    $rawline =~ /^\+[ \t]*\*/ &&		#leading *
		    (($prevrawline =~ /^\+.*?\/\*/ &&		#leading /*
		      $prevrawline !~ /\*\/[ \t]*$/) ||		#no trailing */
		     $prevrawline =~ /^\+[ \t]*\*/)) {		#leading *
			my $oldindent;
			$prevrawline =~ m@^\+([ \t]*/?)\*@;
			if (defined($1)) {
				$oldindent = expand_tabs($1);
			} else {
				$prevrawline =~ m@^\+(.*/?)\*@;
				$oldindent = expand_tabs($1);
			}
			$rawline =~ m@^\+([ \t]*)\*@;
			my $newindent = $1;
			$newindent = expand_tabs($newindent);
			if (length($oldindent) ne length($newindent)) {
				WARN("BLOCK_COMMENT_STYLE",
				     "Block comments should align the * on each line\n" . $hereprev);
			}
		}

# check for missing blank lines after struct/union declarations
# with exceptions for various attributes and macros
		if ($prevline =~ /^[\+ ]};?\s*$/ &&
		    $line =~ /^\+/ &&
		    !($line =~ /^\+\s*$/ ||
		      $line =~ /^\+\s*EXPORT_SYMBOL/ ||
		      $line =~ /^\+\s*MODULE_/i ||
		      $line =~ /^\+\s*\#\s*(?:end|elif|else)/ ||
		      $line =~ /^\+[a-z_]*init/ ||
		      $line =~ /^\+\s*(?:static\s+)?[A-Z_]*ATTR/ ||
		      $line =~ /^\+\s*DECLARE/ ||
		      $line =~ /^\+\s*builtin_[\w_]*driver/ ||
		      $line =~ /^\+\s*__setup/)) {
			if (CHK("LINE_SPACING",
				"Please use a blank line after function/struct/union/enum declarations\n" . $hereprev) &&
			    $fix) {
				fix_insert_line($fixlinenr, "\+");
			}
		}

# check for multiple consecutive blank lines
		if ($prevline =~ /^[\+ ]\s*$/ &&
		    $line =~ /^\+\s*$/ &&
		    $last_blank_line != ($linenr - 1)) {
			if (CHK("LINE_SPACING",
				"Please don't use multiple blank lines\n" . $hereprev) &&
			    $fix) {
				fix_delete_line($fixlinenr, $rawline);
			}

			$last_blank_line = $linenr;
		}

# check for missing blank lines after declarations
		if ($sline =~ /^\+\s+\S/ &&			#Not at char 1
			# actual declarations
		    ($prevline =~ /^\+\s+$Declare\s*$Ident\s*[=,;:\[]/ ||
			# function pointer declarations
		     $prevline =~ /^\+\s+$Declare\s*\(\s*\*\s*$Ident\s*\)\s*[=,;:\[\(]/ ||
			# foo bar; where foo is some local typedef or #define
		     $prevline =~ /^\+\s+$Ident(?:\s+|\s*\*\s*)$Ident\s*[=,;\[]/ ||
			# known declaration macros
		     $prevline =~ /^\+\s+$declaration_macros/) &&
			# for "else if" which can look like "$Ident $Ident"
		    !($prevline =~ /^\+\s+$c90_Keywords\b/ ||
			# other possible extensions of declaration lines
		      $prevline =~ /(?:$Compare|$Assignment|$Operators)\s*$/ ||
			# not starting a section or a macro "\" extended line
		      $prevline =~ /(?:\{\s*|\\)$/) &&
			# looks like a declaration
		    !($sline =~ /^\+\s+$Declare\s*$Ident\s*[=,;:\[]/ ||
			# function pointer declarations
		      $sline =~ /^\+\s+$Declare\s*\(\s*\*\s*$Ident\s*\)\s*[=,;:\[\(]/ ||
			# foo bar; where foo is some local typedef or #define
		      $sline =~ /^\+\s+$Ident(?:\s+|\s*\*\s*)$Ident\s*[=,;\[]/ ||
			# known declaration macros
		      $sline =~ /^\+\s+$declaration_macros/ ||
			# start of struct or union or enum
		      $sline =~ /^\+\s+(?:static\s+)?(?:const\s+)?(?:union|struct|enum|typedef)\b/ ||
			# start or end of block or continuation of declaration
		      $sline =~ /^\+\s+(?:$|[\{\}\.\#\"\?\:\(\[])/ ||
			# bitfield continuation
		      $sline =~ /^\+\s+$Ident\s*:\s*\d+\s*[,;]/ ||
			# other possible extensions of declaration lines
		      $sline =~ /^\+\s+\(?\s*(?:$Compare|$Assignment|$Operators)/) &&
			# indentation of previous and current line are the same
		    (($prevline =~ /\+(\s+)\S/) && $sline =~ /^\+$1\S/)) {
			if (WARN("LINE_SPACING",
				 "Missing a blank line after declarations\n" . $hereprev) &&
			    $fix) {
				fix_insert_line($fixlinenr, "\+");
			}
		}

# check for spaces at the beginning of a line.
# Exceptions:
#  1) within comments
#  2) indented preprocessor commands
#  3) hanging labels
		if ($rawline =~ /^\+ / && $line !~ /^\+ *(?:$;|#|$Ident:)/)  {
			my $herevet = "$here\n" . cat_vet($rawline) . "\n";
			if (WARN("LEADING_SPACE",
				 "please, no spaces at the start of a line\n" . $herevet) &&
			    $fix) {
				$fixed[$fixlinenr] =~ s/^\+([ \t]+)/"\+" . tabify($1)/e;
			}
		}

# check we are in a valid C source file if not then ignore this hunk
		next if ($realfile !~ /\.(h|c)$/);

# check for unusual line ending [ or (
		if ($line =~ /^\+.*([\[\(])\s*$/) {
			CHK("OPEN_ENDED_LINE",
			    "Lines should not end with a '$1'\n" . $herecurr);
		}

# check if this appears to be the start function declaration, save the name
		if ($sline =~ /^\+\{\s*$/ &&
		    $prevline =~ /^\+(?:(?:(?:$Storage|$Inline)\s*)*\s*$Type\s*)?($Ident)\(/) {
			$context_function = $1;
		}

# check if this appears to be the end of function declaration
		if ($sline =~ /^\+\}\s*$/) {
			undef $context_function;
		}

# check indentation of any line with a bare else
# (but not if it is a multiple line "if (foo) return bar; else return baz;")
# if the previous line is a break or return and is indented 1 tab more...
		if ($sline =~ /^\+([\t]+)(?:}[ \t]*)?else(?:[ \t]*{)?\s*$/) {
			my $tabs = length($1) + 1;
			if ($prevline =~ /^\+\t{$tabs,$tabs}break\b/ ||
			    ($prevline =~ /^\+\t{$tabs,$tabs}return\b/ &&
			     defined $lines[$linenr] &&
			     $lines[$linenr] !~ /^[ \+]\t{$tabs,$tabs}return/)) {
				WARN("UNNECESSARY_ELSE",
				     "else is not generally useful after a break or return\n" . $hereprev);
			}
		}

# check indentation of a line with a break;
# if the previous line is a goto or return and is indented the same # of tabs
		if ($sline =~ /^\+([\t]+)break\s*;\s*$/) {
			my $tabs = $1;
			if ($prevline =~ /^\+$tabs(?:goto|return)\b/) {
				WARN("UNNECESSARY_BREAK",
				     "break is not useful after a goto or return\n" . $hereprev);
			}
		}

# check for RCS/CVS revision markers
		if ($rawline =~ /^\+.*\$(Revision|Log|Id)(?:\$|)/) {
			WARN("CVS_KEYWORD",
			     "CVS style keyword markers, these will _not_ be updated\n". $herecurr);
		}

# check for old HOTPLUG __dev<foo> section markings
		if ($line =~ /\b(__dev(init|exit)(data|const|))\b/) {
			WARN("HOTPLUG_SECTION",
			     "Using $1 is unnecessary\n" . $herecurr);
		}

# Check for potential 'bare' types
		my ($stat, $cond, $line_nr_next, $remain_next, $off_next,
		    $realline_next);
#print "LINE<$line>\n";
		if ($linenr > $suppress_statement &&
		    $realcnt && $sline =~ /.\s*\S/) {
			($stat, $cond, $line_nr_next, $remain_next, $off_next) =
				ctx_statement_block($linenr, $realcnt, 0);
			$stat =~ s/\n./\n /g;
			$cond =~ s/\n./\n /g;

#print "linenr<$linenr> <$stat>\n";
			# If this statement has no statement boundaries within
			# it there is no point in retrying a statement scan
			# until we hit end of it.
			my $frag = $stat; $frag =~ s/;+\s*$//;
			if ($frag !~ /(?:{|;)/) {
#print "skip<$line_nr_next>\n";
				$suppress_statement = $line_nr_next;
			}

			# Find the real next line.
			$realline_next = $line_nr_next;
			if (defined $realline_next &&
			    (!defined $lines[$realline_next - 1] ||
			     substr($lines[$realline_next - 1], $off_next) =~ /^\s*$/)) {
				$realline_next++;
			}

			my $s = $stat;
			$s =~ s/{.*$//s;

			# Ignore goto labels.
			if ($s =~ /$Ident:\*$/s) {

			# Ignore functions being called
			} elsif ($s =~ /^.\s*$Ident\s*\(/s) {

			} elsif ($s =~ /^.\s*else\b/s) {

			# declarations always start with types
			} elsif ($prev_values eq 'E' && $s =~ /^.\s*(?:$Storage\s+)?(?:$Inline\s+)?(?:const\s+)?((?:\s*$Ident)+?)\b(?:\s+$Sparse)?\s*\**\s*(?:$Ident|\(\*[^\)]*\))(?:\s*$Modifier)?\s*(?:;|=|,|\()/s) {
				my $type = $1;
				$type =~ s/\s+/ /g;
				possible($type, "A:" . $s);

			# definitions in global scope can only start with types
			} elsif ($s =~ /^.(?:$Storage\s+)?(?:$Inline\s+)?(?:const\s+)?($Ident)\b\s*(?!:)/s) {
				possible($1, "B:" . $s);
			}

			# any (foo ... *) is a pointer cast, and foo is a type
			while ($s =~ /\(($Ident)(?:\s+$Sparse)*[\s\*]+\s*\)/sg) {
				possible($1, "C:" . $s);
			}

			# Check for any sort of function declaration.
			# int foo(something bar, other baz);
			# void (*store_gdt)(x86_descr_ptr *);
			if ($prev_values eq 'E' && $s =~ /^(.(?:typedef\s*)?(?:(?:$Storage|$Inline)\s*)*\s*$Type\s*(?:\b$Ident|\(\*\s*$Ident\))\s*)\(/s) {
				my ($name_len) = length($1);

				my $ctx = $s;
				substr($ctx, 0, $name_len + 1, '');
				$ctx =~ s/\)[^\)]*$//;

				for my $arg (split(/\s*,\s*/, $ctx)) {
					if ($arg =~ /^(?:const\s+)?($Ident)(?:\s+$Sparse)*\s*\**\s*(:?\b$Ident)?$/s || $arg =~ /^($Ident)$/s) {

						possible($1, "D:" . $s);
					}
				}
			}

		}

#
# Checks which may be anchored in the context.
#

# Check for switch () and associated case and default
# statements should be at the same indent.
		if ($line=~/\bswitch\s*\(.*\)/) {
			my $err = '';
			my $sep = '';
			my @ctx = ctx_block_outer($linenr, $realcnt);
			shift(@ctx);
			for my $ctx (@ctx) {
				my ($clen, $cindent) = line_stats($ctx);
				if ($ctx =~ /^\+\s*(case\s+|default:)/ &&
							$indent != $cindent) {
					$err .= "$sep$ctx\n";
					$sep = '';
				} else {
					$sep = "[...]\n";
				}
			}
			if ($err ne '') {
				ERROR("SWITCH_CASE_INDENT_LEVEL",
				      "switch and case should be at the same indent\n$hereline$err");
			}
		}

# if/while/etc brace do not go on next line, unless defining a do while loop,
# or if that brace on the next line is for something else
		if ($line =~ /(.*)\b((?:if|while|for|switch|(?:[a-z_]+|)for_each[a-z_]+)\s*\(|do\b|else\b)/ && $line !~ /^.\s*\#/) {
			my $pre_ctx = "$1$2";

			my ($level, @ctx) = ctx_statement_level($linenr, $realcnt, 0);

			if ($line =~ /^\+\t{6,}/) {
				WARN("DEEP_INDENTATION",
				     "Too many leading tabs - consider code refactoring\n" . $herecurr);
			}

			my $ctx_cnt = $realcnt - $#ctx - 1;
			my $ctx = join("\n", @ctx);

			my $ctx_ln = $linenr;
			my $ctx_skip = $realcnt;

			while ($ctx_skip > $ctx_cnt || ($ctx_skip == $ctx_cnt &&
					defined $lines[$ctx_ln - 1] &&
					$lines[$ctx_ln - 1] =~ /^-/)) {
				##print "SKIP<$ctx_skip> CNT<$ctx_cnt>\n";
				$ctx_skip-- if (!defined $lines[$ctx_ln - 1] || $lines[$ctx_ln - 1] !~ /^-/);
				$ctx_ln++;
			}

			#print "realcnt<$realcnt> ctx_cnt<$ctx_cnt>\n";
			#print "pre<$pre_ctx>\nline<$line>\nctx<$ctx>\nnext<$lines[$ctx_ln - 1]>\n";

			if ($ctx !~ /{\s*/ && defined($lines[$ctx_ln - 1]) && $lines[$ctx_ln - 1] =~ /^\+\s*{/) {
				ERROR("OPEN_BRACE",
				      "that open brace { should be on the previous line\n" .
					"$here\n$ctx\n$rawlines[$ctx_ln - 1]\n");
			}
			if ($level == 0 && $pre_ctx !~ /}\s*while\s*\($/ &&
			    $ctx =~ /\)\s*\;\s*$/ &&
			    defined $lines[$ctx_ln - 1])
			{
				my ($nlength, $nindent) = line_stats($lines[$ctx_ln - 1]);
				if ($nindent > $indent) {
					WARN("TRAILING_SEMICOLON",
					     "trailing semicolon indicates no statements, indent implies otherwise\n" .
						"$here\n$ctx\n$rawlines[$ctx_ln - 1]\n");
				}
			}
		}

# Check relative indent for conditionals and blocks.
		if ($line =~ /\b(?:(?:if|while|for|(?:[a-z_]+|)for_each[a-z_]+)\s*\(|(?:do|else)\b)/ && $line !~ /^.\s*#/ && $line !~ /\}\s*while\s*/) {
			($stat, $cond, $line_nr_next, $remain_next, $off_next) =
				ctx_statement_block($linenr, $realcnt, 0)
					if (!defined $stat);
			my ($s, $c) = ($stat, $cond);

			substr($s, 0, length($c), '');

			# remove inline comments
			$s =~ s/$;/ /g;
			$c =~ s/$;/ /g;

			# Find out how long the conditional actually is.
			my @newlines = ($c =~ /\n/gs);
			my $cond_lines = 1 + $#newlines;

			# Make sure we remove the line prefixes as we have
			# none on the first line, and are going to readd them
			# where necessary.
			$s =~ s/\n./\n/gs;
			while ($s =~ /\n\s+\\\n/) {
				$cond_lines += $s =~ s/\n\s+\\\n/\n/g;
			}

			# We want to check the first line inside the block
			# starting at the end of the conditional, so remove:
			#  1) any blank line termination
			#  2) any opening brace { on end of the line
			#  3) any do (...) {
			my $continuation = 0;
			my $check = 0;
			$s =~ s/^.*\bdo\b//;
			$s =~ s/^\s*{//;
			if ($s =~ s/^\s*\\//) {
				$continuation = 1;
			}
			if ($s =~ s/^\s*?\n//) {
				$check = 1;
				$cond_lines++;
			}

			# Also ignore a loop construct at the end of a
			# preprocessor statement.
			if (($prevline =~ /^.\s*#\s*define\s/ ||
			    $prevline =~ /\\\s*$/) && $continuation == 0) {
				$check = 0;
			}

			my $cond_ptr = -1;
			$continuation = 0;
			while ($cond_ptr != $cond_lines) {
				$cond_ptr = $cond_lines;

				# If we see an #else/#elif then the code
				# is not linear.
				if ($s =~ /^\s*\#\s*(?:else|elif)/) {
					$check = 0;
				}

				# Ignore:
				#  1) blank lines, they should be at 0,
				#  2) preprocessor lines, and
				#  3) labels.
				if ($continuation ||
				    $s =~ /^\s*?\n/ ||
				    $s =~ /^\s*#\s*?/ ||
				    $s =~ /^\s*$Ident\s*:/) {
					$continuation = ($s =~ /^.*?\\\n/) ? 1 : 0;
					if ($s =~ s/^.*?\n//) {
						$cond_lines++;
					}
				}
			}

			my (undef, $sindent) = line_stats("+" . $s);
			my $stat_real = raw_line($linenr, $cond_lines);

			# Check if either of these lines are modified, else
			# this is not this patch's fault.
			if (!defined($stat_real) ||
			    $stat !~ /^\+/ && $stat_real !~ /^\+/) {
				$check = 0;
			}
			if (defined($stat_real) && $cond_lines > 1) {
				$stat_real = "[...]\n$stat_real";
			}

			#print "line<$line> prevline<$prevline> indent<$indent> sindent<$sindent> check<$check> continuation<$continuation> s<$s> cond_lines<$cond_lines> stat_real<$stat_real> stat<$stat>\n";

			if ($check && $s ne '' &&
			    (($sindent % 8) != 0 ||
			     ($sindent < $indent) ||
			     ($sindent == $indent &&
			      ($s !~ /^\s*(?:\}|\{|else\b)/)) ||
			     ($sindent > $indent + 8))) {
				WARN("SUSPECT_CODE_INDENT",
				     "suspect code indent for conditional statements ($indent, $sindent)\n" . $herecurr . "$stat_real\n");
			}
		}

		# Track the 'values' across context and added lines.
		my $opline = $line; $opline =~ s/^./ /;
		my ($curr_values, $curr_vars) =
				annotate_values($opline . "\n", $prev_values);
		$curr_values = $prev_values . $curr_values;
		if ($dbg_values) {
			my $outline = $opline; $outline =~ s/\t/ /g;
			print "$linenr > .$outline\n";
			print "$linenr > $curr_values\n";
			print "$linenr >  $curr_vars\n";
		}
		$prev_values = substr($curr_values, -1);

#ignore lines not being added
		next if ($line =~ /^[^\+]/);

# check for dereferences that span multiple lines
		if ($prevline =~ /^\+.*$Lval\s*(?:\.|->)\s*$/ &&
		    $line =~ /^\+\s*(?!\#\s*(?!define\s+|if))\s*$Lval/) {
			$prevline =~ /($Lval\s*(?:\.|->))\s*$/;
			my $ref = $1;
			$line =~ /^.\s*($Lval)/;
			$ref .= $1;
			$ref =~ s/\s//g;
			WARN("MULTILINE_DEREFERENCE",
			     "Avoid multiple line dereference - prefer '$ref'\n" . $hereprev);
		}

# check for declarations of signed or unsigned without int
		while ($line =~ m{\b($Declare)\s*(?!char\b|short\b|int\b|long\b)\s*($Ident)?\s*[=,;\[\)\(]}g) {
			my $type = $1;
			my $var = $2;
			$var = "" if (!defined $var);
			if ($type =~ /^(?:(?:$Storage|$Inline|$Attribute)\s+)*((?:un)?signed)((?:\s*\*)*)\s*$/) {
				my $sign = $1;
				my $pointer = $2;

				$pointer = "" if (!defined $pointer);

				if (WARN("UNSPECIFIED_INT",
					 "Prefer '" . trim($sign) . " int" . rtrim($pointer) . "' to bare use of '$sign" . rtrim($pointer) . "'\n" . $herecurr) &&
				    $fix) {
					my $decl = trim($sign) . " int ";
					my $comp_pointer = $pointer;
					$comp_pointer =~ s/\s//g;
					$decl .= $comp_pointer;
					$decl = rtrim($decl) if ($var eq "");
					$fixed[$fixlinenr] =~ s@\b$sign\s*\Q$pointer\E\s*$var\b@$decl$var@;
				}
			}
		}

# TEST: allow direct testing of the type matcher.
		if ($dbg_type) {
			if ($line =~ /^.\s*$Declare\s*$/) {
				ERROR("TEST_TYPE",
				      "TEST: is type\n" . $herecurr);
			} elsif ($dbg_type > 1 && $line =~ /^.+($Declare)/) {
				ERROR("TEST_NOT_TYPE",
				      "TEST: is not type ($1 is)\n". $herecurr);
			}
			next;
		}
# TEST: allow direct testing of the attribute matcher.
		if ($dbg_attr) {
			if ($line =~ /^.\s*$Modifier\s*$/) {
				ERROR("TEST_ATTR",
				      "TEST: is attr\n" . $herecurr);
			} elsif ($dbg_attr > 1 && $line =~ /^.+($Modifier)/) {
				ERROR("TEST_NOT_ATTR",
				      "TEST: is not attr ($1 is)\n". $herecurr);
			}
			next;
		}

# check for initialisation to aggregates open brace on the next line
		if ($line =~ /^.\s*{/ &&
		    $prevline =~ /(?:^|[^=])=\s*$/) {
			if (ERROR("OPEN_BRACE",
				  "that open brace { should be on the previous line\n" . $hereprev) &&
			    $fix && $prevline =~ /^\+/ && $line =~ /^\+/) {
				fix_delete_line($fixlinenr - 1, $prevrawline);
				fix_delete_line($fixlinenr, $rawline);
				my $fixedline = $prevrawline;
				$fixedline =~ s/\s*=\s*$/ = {/;
				fix_insert_line($fixlinenr, $fixedline);
				$fixedline = $line;
				$fixedline =~ s/^(.\s*)\{\s*/$1/;
				fix_insert_line($fixlinenr, $fixedline);
			}
		}

#
# Checks which are anchored on the added line.
#

# check for malformed paths in #include statements (uses RAW line)
		if ($rawline =~ m{^.\s*\#\s*include\s+[<"](.*)[">]}) {
			my $path = $1;
			if ($path =~ m{//}) {
				ERROR("MALFORMED_INCLUDE",
				      "malformed #include filename\n" . $herecurr);
			}
			if ($path =~ "^uapi/" && $realfile =~ m@\binclude/uapi/@) {
				ERROR("UAPI_INCLUDE",
				      "No #include in ...include/uapi/... should use a uapi/ path prefix\n" . $herecurr);
			}
		}

# no C99 // comments
		if ($line =~ m{//}) {
			if (ERROR("C99_COMMENTS",
				  "do not use C99 // comments\n" . $herecurr) &&
			    $fix) {
				my $line = $fixed[$fixlinenr];
				if ($line =~ /\/\/(.*)$/) {
					my $comment = trim($1);
					$fixed[$fixlinenr] =~ s@\/\/(.*)$@/\* $comment \*/@;
				}
			}
		}
		# Remove C99 comments.
		$line =~ s@//.*@@;
		$opline =~ s@//.*@@;

# EXPORT_SYMBOL should immediately follow the thing it is exporting, consider
# the whole statement.
#print "APW <$lines[$realline_next - 1]>\n";
		if (defined $realline_next &&
		    exists $lines[$realline_next - 1] &&
		    !defined $suppress_export{$realline_next} &&
		    ($lines[$realline_next - 1] =~ /EXPORT_SYMBOL.*\((.*)\)/ ||
		     $lines[$realline_next - 1] =~ /EXPORT_UNUSED_SYMBOL.*\((.*)\)/)) {
			# Handle definitions which produce identifiers with
			# a prefix:
			#   XXX(foo);
			#   EXPORT_SYMBOL(something_foo);
			my $name = $1;
			if ($stat =~ /^(?:.\s*}\s*\n)?.([A-Z_]+)\s*\(\s*($Ident)/ &&
			    $name =~ /^${Ident}_$2/) {
#print "FOO C name<$name>\n";
				$suppress_export{$realline_next} = 1;

			} elsif ($stat !~ /(?:
				\n.}\s*$|
				^.DEFINE_$Ident\(\Q$name\E\)|
				^.DECLARE_$Ident\(\Q$name\E\)|
				^.LIST_HEAD\(\Q$name\E\)|
				^.(?:$Storage\s+)?$Type\s*\(\s*\*\s*\Q$name\E\s*\)\s*\(|
				\b\Q$name\E(?:\s+$Attribute)*\s*(?:;|=|\[|\()
			    )/x) {
#print "FOO A<$lines[$realline_next - 1]> stat<$stat> name<$name>\n";
				$suppress_export{$realline_next} = 2;
			} else {
				$suppress_export{$realline_next} = 1;
			}
		}
		if (!defined $suppress_export{$linenr} &&
		    $prevline =~ /^.\s*$/ &&
		    ($line =~ /EXPORT_SYMBOL.*\((.*)\)/ ||
		     $line =~ /EXPORT_UNUSED_SYMBOL.*\((.*)\)/)) {
#print "FOO B <$lines[$linenr - 1]>\n";
			$suppress_export{$linenr} = 2;
		}
		if (defined $suppress_export{$linenr} &&
		    $suppress_export{$linenr} == 2) {
			WARN("EXPORT_SYMBOL",
			     "EXPORT_SYMBOL(foo); should immediately follow its function/variable\n" . $herecurr);
		}

# check for global initialisers.
		if ($line =~ /^\+$Type\s*$Ident(?:\s+$Modifier)*\s*=\s*($zero_initializer)\s*;/) {
			if (ERROR("GLOBAL_INITIALISERS",
				  "do not initialise globals to $1\n" . $herecurr) &&
			    $fix) {
				$fixed[$fixlinenr] =~ s/(^.$Type\s*$Ident(?:\s+$Modifier)*)\s*=\s*$zero_initializer\s*;/$1;/;
			}
		}
# check for static initialisers.
		if ($line =~ /^\+.*\bstatic\s.*=\s*($zero_initializer)\s*;/) {
			if (ERROR("INITIALISED_STATIC",
				  "do not initialise statics to $1\n" .
				      $herecurr) &&
			    $fix) {
				$fixed[$fixlinenr] =~ s/(\bstatic\s.*?)\s*=\s*$zero_initializer\s*;/$1;/;
			}
		}

# check for misordered declarations of char/short/int/long with signed/unsigned
		while ($sline =~ m{(\b$TypeMisordered\b)}g) {
			my $tmp = trim($1);
			WARN("MISORDERED_TYPE",
			     "type '$tmp' should be specified in [[un]signed] [short|int|long|long long] order\n" . $herecurr);
		}

# check for unnecessary <signed> int declarations of short/long/long long
		while ($sline =~ m{\b($TypeMisordered(\s*\*)*|$C90_int_types)\b}g) {
			my $type = trim($1);
			next if ($type !~ /\bint\b/);
			next if ($type !~ /\b(?:short|long\s+long|long)\b/);
			my $new_type = $type;
			$new_type =~ s/\b\s*int\s*\b/ /;
			$new_type =~ s/\b\s*(?:un)?signed\b\s*/ /;
			$new_type =~ s/^const\s+//;
			$new_type = "unsigned $new_type" if ($type =~ /\bunsigned\b/);
			$new_type = "const $new_type" if ($type =~ /^const\b/);
			$new_type =~ s/\s+/ /g;
			$new_type = trim($new_type);
			if (WARN("UNNECESSARY_INT",
				 "Prefer '$new_type' over '$type' as the int is unnecessary\n" . $herecurr) &&
			    $fix) {
				$fixed[$fixlinenr] =~ s/\b\Q$type\E\b/$new_type/;
			}
		}

# check for static const char * arrays.
		if ($line =~ /\bstatic\s+const\s+char\s*\*\s*(\w+)\s*\[\s*\]\s*=\s*/) {
			WARN("STATIC_CONST_CHAR_ARRAY",
			     "static const char * array should probably be static const char * const\n" .
				$herecurr);
		}

# check for initialized const char arrays that should be static const
		if ($line =~ /^\+\s*const\s+(char|unsigned\s+char|_*u8|(?:[us]_)?int8_t)\s+\w+\s*\[\s*(?:\w+\s*)?\]\s*=\s*"/) {
			if (WARN("STATIC_CONST_CHAR_ARRAY",
				 "const array should probably be static const\n" . $herecurr) &&
			    $fix) {
				$fixed[$fixlinenr] =~ s/(^.\s*)const\b/${1}static const/;
			}
		}

# check for static char foo[] = "bar" declarations.
		if ($line =~ /\bstatic\s+char\s+(\w+)\s*\[\s*\]\s*=\s*"/) {
			WARN("STATIC_CONST_CHAR_ARRAY",
			     "static char array declaration should probably be static const char\n" .
				$herecurr);
		}

# check for const <foo> const where <foo> is not a pointer or array type
		if ($sline =~ /\bconst\s+($BasicType)\s+const\b/) {
			my $found = $1;
			if ($sline =~ /\bconst\s+\Q$found\E\s+const\b\s*\*/) {
				WARN("CONST_CONST",
				     "'const $found const *' should probably be 'const $found * const'\n" . $herecurr);
			} elsif ($sline !~ /\bconst\s+\Q$found\E\s+const\s+\w+\s*\[/) {
				WARN("CONST_CONST",
				     "'const $found const' should probably be 'const $found'\n" . $herecurr);
			}
		}

# check for non-global char *foo[] = {"bar", ...} declarations.
		if ($line =~ /^.\s+(?:static\s+|const\s+)?char\s+\*\s*\w+\s*\[\s*\]\s*=\s*\{/) {
			WARN("STATIC_CONST_CHAR_ARRAY",
			     "char * array declaration might be better as static const\n" .
				$herecurr);
               }

# check for sizeof(foo)/sizeof(foo[0]) that could be ARRAY_SIZE(foo)
		if ($line =~ m@\bsizeof\s*\(\s*($Lval)\s*\)@) {
			my $array = $1;
			if ($line =~ m@\b(sizeof\s*\(\s*\Q$array\E\s*\)\s*/\s*sizeof\s*\(\s*\Q$array\E\s*\[\s*0\s*\]\s*\))@) {
				my $array_div = $1;
				if (WARN("ARRAY_SIZE",
					 "Prefer ARRAY_SIZE($array)\n" . $herecurr) &&
				    $fix) {
					$fixed[$fixlinenr] =~ s/\Q$array_div\E/ARRAY_SIZE($array)/;
				}
			}
		}

# check for function declarations without arguments like "int foo()"
		if ($line =~ /(\b$Type\s+$Ident)\s*\(\s*\)/) {
			if (ERROR("FUNCTION_WITHOUT_ARGS",
				  "Bad function definition - $1() should probably be $1(void)\n" . $herecurr) &&
			    $fix) {
				$fixed[$fixlinenr] =~ s/(\b($Type)\s+($Ident))\s*\(\s*\)/$2 $3(void)/;
			}
		}

# check for new typedefs, only function parameters and sparse annotations
# make sense.
		if ($line =~ /\btypedef\s/ &&
		    $line !~ /\btypedef\s+$Type\s*\(\s*\*?$Ident\s*\)\s*\(/ &&
		    $line !~ /\btypedef\s+$Type\s+$Ident\s*\(/ &&
		    $line !~ /\b$typeTypedefs\b/ &&
		    $line !~ /\b__bitwise\b/) {
			WARN("NEW_TYPEDEFS",
			     "do not add new typedefs\n" . $herecurr);
		}

# * goes on variable not on type
		# (char*[ const])
		while ($line =~ m{(\($NonptrType(\s*(?:$Modifier\b\s*|\*\s*)+)\))}g) {
			#print "AA<$1>\n";
			my ($ident, $from, $to) = ($1, $2, $2);

			# Should start with a space.
			$to =~ s/^(\S)/ $1/;
			# Should not end with a space.
			$to =~ s/\s+$//;
			# '*'s should not have spaces between.
			while ($to =~ s/\*\s+\*/\*\*/) {
			}

##			print "1: from<$from> to<$to> ident<$ident>\n";
			if ($from ne $to) {
				if (ERROR("POINTER_LOCATION",
					  "\"(foo$from)\" should be \"(foo$to)\"\n" .  $herecurr) &&
				    $fix) {
					my $sub_from = $ident;
					my $sub_to = $ident;
					$sub_to =~ s/\Q$from\E/$to/;
					$fixed[$fixlinenr] =~
					    s@\Q$sub_from\E@$sub_to@;
				}
			}
		}
		while ($line =~ m{(\b$NonptrType(\s*(?:$Modifier\b\s*|\*\s*)+)($Ident))}g) {
			#print "BB<$1>\n";
			my ($match, $from, $to, $ident) = ($1, $2, $2, $3);

			# Should start with a space.
			$to =~ s/^(\S)/ $1/;
			# Should not end with a space.
			$to =~ s/\s+$//;
			# '*'s should not have spaces between.
			while ($to =~ s/\*\s+\*/\*\*/) {
			}
			# Modifiers should have spaces.
			$to =~ s/(\b$Modifier$)/$1 /;

##			print "2: from<$from> to<$to> ident<$ident>\n";
			if ($from ne $to && $ident !~ /^$Modifier$/) {
				if (ERROR("POINTER_LOCATION",
					  "\"foo${from}bar\" should be \"foo${to}bar\"\n" .  $herecurr) &&
				    $fix) {

					my $sub_from = $match;
					my $sub_to = $match;
					$sub_to =~ s/\Q$from\E/$to/;
					$fixed[$fixlinenr] =~
					    s@\Q$sub_from\E@$sub_to@;
				}
			}
		}

# avoid BUG() or BUG_ON()
		if ($line =~ /\b(?:BUG|BUG_ON)\b/) {
			my $msg_level = \&WARN;
			$msg_level = \&CHK if ($file);
			&{$msg_level}("AVOID_BUG",
				      "Avoid crashing the kernel - try using WARN_ON & recovery code rather than BUG() or BUG_ON()\n" . $herecurr);
		}

# avoid LINUX_VERSION_CODE
		if ($line =~ /\bLINUX_VERSION_CODE\b/) {
			WARN("LINUX_VERSION_CODE",
			     "LINUX_VERSION_CODE should be avoided, code should be for the version to which it is merged\n" . $herecurr);
		}

# check for uses of printk_ratelimit
		if ($line =~ /\bprintk_ratelimit\s*\(/) {
			WARN("PRINTK_RATELIMITED",
			     "Prefer printk_ratelimited or pr_<level>_ratelimited to printk_ratelimit\n" . $herecurr);
		}

# printk should use KERN_* levels
		if ($line =~ /\bprintk\s*\(\s*(?!KERN_[A-Z]+\b)/) {
			WARN("PRINTK_WITHOUT_KERN_LEVEL",
			     "printk() should include KERN_<LEVEL> facility level\n" . $herecurr);
		}

		if ($line =~ /\bprintk\s*\(\s*KERN_([A-Z]+)/) {
			my $orig = $1;
			my $level = lc($orig);
			$level = "warn" if ($level eq "warning");
			my $level2 = $level;
			$level2 = "dbg" if ($level eq "debug");
			WARN("PREFER_PR_LEVEL",
			     "Prefer [subsystem eg: netdev]_$level2([subsystem]dev, ... then dev_$level2(dev, ... then pr_$level(...  to printk(KERN_$orig ...\n" . $herecurr);
		}

		if ($line =~ /\bpr_warning\s*\(/) {
			if (WARN("PREFER_PR_LEVEL",
				 "Prefer pr_warn(... to pr_warning(...\n" . $herecurr) &&
			    $fix) {
				$fixed[$fixlinenr] =~
				    s/\bpr_warning\b/pr_warn/;
			}
		}

		if ($line =~ /\bdev_printk\s*\(\s*KERN_([A-Z]+)/) {
			my $orig = $1;
			my $level = lc($orig);
			$level = "warn" if ($level eq "warning");
			$level = "dbg" if ($level eq "debug");
			WARN("PREFER_DEV_LEVEL",
			     "Prefer dev_$level(... to dev_printk(KERN_$orig, ...\n" . $herecurr);
		}

# ENOSYS means "bad syscall nr" and nothing else.  This will have a small
# number of false positives, but assembly files are not checked, so at
# least the arch entry code will not trigger this warning.
		if ($line =~ /\bENOSYS\b/) {
			WARN("ENOSYS",
			     "ENOSYS means 'invalid syscall nr' and nothing else\n" . $herecurr);
		}

# function brace can't be on same line, except for #defines of do while,
# or if closed on same line
		if ($perl_version_ok &&
		    $sline =~ /$Type\s*$Ident\s*$balanced_parens\s*\{/ &&
		    $sline !~ /\#\s*define\b.*do\s*\{/ &&
		    $sline !~ /}/) {
			if (ERROR("OPEN_BRACE",
				  "open brace '{' following function definitions go on the next line\n" . $herecurr) &&
			    $fix) {
				fix_delete_line($fixlinenr, $rawline);
				my $fixed_line = $rawline;
				$fixed_line =~ /(^..*$Type\s*$Ident\(.*\)\s*){(.*)$/;
				my $line1 = $1;
				my $line2 = $2;
				fix_insert_line($fixlinenr, ltrim($line1));
				fix_insert_line($fixlinenr, "\+{");
				if ($line2 !~ /^\s*$/) {
					fix_insert_line($fixlinenr, "\+\t" . trim($line2));
				}
			}
		}

# open braces for enum, union and struct go on the same line.
		if ($line =~ /^.\s*{/ &&
		    $prevline =~ /^.\s*(?:typedef\s+)?(enum|union|struct)(?:\s+$Ident)?\s*$/) {
			if (ERROR("OPEN_BRACE",
				  "open brace '{' following $1 go on the same line\n" . $hereprev) &&
			    $fix && $prevline =~ /^\+/ && $line =~ /^\+/) {
				fix_delete_line($fixlinenr - 1, $prevrawline);
				fix_delete_line($fixlinenr, $rawline);
				my $fixedline = rtrim($prevrawline) . " {";
				fix_insert_line($fixlinenr, $fixedline);
				$fixedline = $rawline;
				$fixedline =~ s/^(.\s*)\{\s*/$1\t/;
				if ($fixedline !~ /^\+\s*$/) {
					fix_insert_line($fixlinenr, $fixedline);
				}
			}
		}

# missing space after union, struct or enum definition
		if ($line =~ /^.\s*(?:typedef\s+)?(enum|union|struct)(?:\s+$Ident){1,2}[=\{]/) {
			if (WARN("SPACING",
				 "missing space after $1 definition\n" . $herecurr) &&
			    $fix) {
				$fixed[$fixlinenr] =~
				    s/^(.\s*(?:typedef\s+)?(?:enum|union|struct)(?:\s+$Ident){1,2})([=\{])/$1 $2/;
			}
		}

# Function pointer declarations
# check spacing between type, funcptr, and args
# canonical declaration is "type (*funcptr)(args...)"
		if ($line =~ /^.\s*($Declare)\((\s*)\*(\s*)($Ident)(\s*)\)(\s*)\(/) {
			my $declare = $1;
			my $pre_pointer_space = $2;
			my $post_pointer_space = $3;
			my $funcname = $4;
			my $post_funcname_space = $5;
			my $pre_args_space = $6;

# the $Declare variable will capture all spaces after the type
# so check it for a missing trailing missing space but pointer return types
# don't need a space so don't warn for those.
			my $post_declare_space = "";
			if ($declare =~ /(\s+)$/) {
				$post_declare_space = $1;
				$declare = rtrim($declare);
			}
			if ($declare !~ /\*$/ && $post_declare_space =~ /^$/) {
				WARN("SPACING",
				     "missing space after return type\n" . $herecurr);
				$post_declare_space = " ";
			}

# unnecessary space "type  (*funcptr)(args...)"
# This test is not currently implemented because these declarations are
# equivalent to
#	int  foo(int bar, ...)
# and this is form shouldn't/doesn't generate a checkpatch warning.
#
#			elsif ($declare =~ /\s{2,}$/) {
#				WARN("SPACING",
#				     "Multiple spaces after return type\n" . $herecurr);
#			}

# unnecessary space "type ( *funcptr)(args...)"
			if (defined $pre_pointer_space &&
			    $pre_pointer_space =~ /^\s/) {
				WARN("SPACING",
				     "Unnecessary space after function pointer open parenthesis\n" . $herecurr);
			}

# unnecessary space "type (* funcptr)(args...)"
			if (defined $post_pointer_space &&
			    $post_pointer_space =~ /^\s/) {
				WARN("SPACING",
				     "Unnecessary space before function pointer name\n" . $herecurr);
			}

# unnecessary space "type (*funcptr )(args...)"
			if (defined $post_funcname_space &&
			    $post_funcname_space =~ /^\s/) {
				WARN("SPACING",
				     "Unnecessary space after function pointer name\n" . $herecurr);
			}

# unnecessary space "type (*funcptr) (args...)"
			if (defined $pre_args_space &&
			    $pre_args_space =~ /^\s/) {
				WARN("SPACING",
				     "Unnecessary space before function pointer arguments\n" . $herecurr);
			}

			if (show_type("SPACING") && $fix) {
				$fixed[$fixlinenr] =~
				    s/^(.\s*)$Declare\s*\(\s*\*\s*$Ident\s*\)\s*\(/$1 . $declare . $post_declare_space . '(*' . $funcname . ')('/ex;
			}
		}

# check for spacing round square brackets; allowed:
#  1. with a type on the left -- int [] a;
#  2. at the beginning of a line for slice initialisers -- [0...10] = 5,
#  3. inside a curly brace -- = { [0...10] = 5 }
		while ($line =~ /(.*?\s)\[/g) {
			my ($where, $prefix) = ($-[1], $1);
			if ($prefix !~ /$Type\s+$/ &&
			    ($where != 0 || $prefix !~ /^.\s+$/) &&
			    $prefix !~ /[{,:]\s+$/) {
				if (ERROR("BRACKET_SPACE",
					  "space prohibited before open square bracket '['\n" . $herecurr) &&
				    $fix) {
				    $fixed[$fixlinenr] =~
					s/^(\+.*?)\s+\[/$1\[/;
				}
			}
		}

# check for spaces between functions and their parentheses.
		while ($line =~ /($Ident)\s+\(/g) {
			my $name = $1;
			my $ctx_before = substr($line, 0, $-[1]);
			my $ctx = "$ctx_before$name";

			# Ignore those directives where spaces _are_ permitted.
			if ($name =~ /^(?:
				if|for|while|switch|return|case|
				volatile|__volatile__|
				__attribute__|format|__extension__|
				asm|__asm__)$/x)
			{
			# cpp #define statements have non-optional spaces, ie
			# if there is a space between the name and the open
			# parenthesis it is simply not a parameter group.
			} elsif ($ctx_before =~ /^.\s*\#\s*define\s*$/) {

			# cpp #elif statement condition may start with a (
			} elsif ($ctx =~ /^.\s*\#\s*elif\s*$/) {

			# If this whole things ends with a type its most
			# likely a typedef for a function.
			} elsif ($ctx =~ /$Type$/) {

			} else {
				if (WARN("SPACING",
					 "space prohibited between function name and open parenthesis '('\n" . $herecurr) &&
					     $fix) {
					$fixed[$fixlinenr] =~
					    s/\b$name\s+\(/$name\(/;
				}
			}
		}

# Check operator spacing.
		if (!($line=~/\#\s*include/)) {
			my $fixed_line = "";
			my $line_fixed = 0;

			my $ops = qr{
				<<=|>>=|<=|>=|==|!=|
				\+=|-=|\*=|\/=|%=|\^=|\|=|&=|
				=>|->|<<|>>|<|>|=|!|~|
				&&|\|\||,|\^|\+\+|--|&|\||\+|-|\*|\/|%|
				\?:|\?|:
			}x;
			my @elements = split(/($ops|;)/, $opline);

##			print("element count: <" . $#elements . ">\n");
##			foreach my $el (@elements) {
##				print("el: <$el>\n");
##			}

			my @fix_elements = ();
			my $off = 0;

			foreach my $el (@elements) {
				push(@fix_elements, substr($rawline, $off, length($el)));
				$off += length($el);
			}

			$off = 0;

			my $blank = copy_spacing($opline);
			my $last_after = -1;

			for (my $n = 0; $n < $#elements; $n += 2) {

				my $good = $fix_elements[$n] . $fix_elements[$n + 1];

##				print("n: <$n> good: <$good>\n");

				$off += length($elements[$n]);

				# Pick up the preceding and succeeding characters.
				my $ca = substr($opline, 0, $off);
				my $cc = '';
				if (length($opline) >= ($off + length($elements[$n + 1]))) {
					$cc = substr($opline, $off + length($elements[$n + 1]));
				}
				my $cb = "$ca$;$cc";

				my $a = '';
				$a = 'V' if ($elements[$n] ne '');
				$a = 'W' if ($elements[$n] =~ /\s$/);
				$a = 'C' if ($elements[$n] =~ /$;$/);
				$a = 'B' if ($elements[$n] =~ /(\[|\()$/);
				$a = 'O' if ($elements[$n] eq '');
				$a = 'E' if ($ca =~ /^\s*$/);

				my $op = $elements[$n + 1];

				my $c = '';
				if (defined $elements[$n + 2]) {
					$c = 'V' if ($elements[$n + 2] ne '');
					$c = 'W' if ($elements[$n + 2] =~ /^\s/);
					$c = 'C' if ($elements[$n + 2] =~ /^$;/);
					$c = 'B' if ($elements[$n + 2] =~ /^(\)|\]|;)/);
					$c = 'O' if ($elements[$n + 2] eq '');
					$c = 'E' if ($elements[$n + 2] =~ /^\s*\\$/);
				} else {
					$c = 'E';
				}

				my $ctx = "${a}x${c}";

				my $at = "(ctx:$ctx)";

				my $ptr = substr($blank, 0, $off) . "^";
				my $hereptr = "$hereline$ptr\n";

				# Pull out the value of this operator.
				my $op_type = substr($curr_values, $off + 1, 1);

				# Get the full operator variant.
				my $opv = $op . substr($curr_vars, $off, 1);

				# Ignore operators passed as parameters.
				if ($op_type ne 'V' &&
				    $ca =~ /\s$/ && $cc =~ /^\s*[,\)]/) {

#				# Ignore comments
#				} elsif ($op =~ /^$;+$/) {

				# ; should have either the end of line or a space or \ after it
				} elsif ($op eq ';') {
					if ($ctx !~ /.x[WEBC]/ &&
					    $cc !~ /^\\/ && $cc !~ /^;/) {
						if (ERROR("SPACING",
							  "space required after that '$op' $at\n" . $hereptr)) {
							$good = $fix_elements[$n] . trim($fix_elements[$n + 1]) . " ";
							$line_fixed = 1;
						}
					}

				# // is a comment
				} elsif ($op eq '//') {

				#   :   when part of a bitfield
				} elsif ($opv eq ':B') {
					# skip the bitfield test for now

				# No spaces for:
				#   ->
				} elsif ($op eq '->') {
					if ($ctx =~ /Wx.|.xW/) {
						if (ERROR("SPACING",
							  "spaces prohibited around that '$op' $at\n" . $hereptr)) {
							$good = rtrim($fix_elements[$n]) . trim($fix_elements[$n + 1]);
							if (defined $fix_elements[$n + 2]) {
								$fix_elements[$n + 2] =~ s/^\s+//;
							}
							$line_fixed = 1;
						}
					}

				# , must not have a space before and must have a space on the right.
				} elsif ($op eq ',') {
					my $rtrim_before = 0;
					my $space_after = 0;
					if ($ctx =~ /Wx./) {
						if (ERROR("SPACING",
							  "space prohibited before that '$op' $at\n" . $hereptr)) {
							$line_fixed = 1;
							$rtrim_before = 1;
						}
					}
					if ($ctx !~ /.x[WEC]/ && $cc !~ /^}/) {
						if (ERROR("SPACING",
							  "space required after that '$op' $at\n" . $hereptr)) {
							$line_fixed = 1;
							$last_after = $n;
							$space_after = 1;
						}
					}
					if ($rtrim_before || $space_after) {
						if ($rtrim_before) {
							$good = rtrim($fix_elements[$n]) . trim($fix_elements[$n + 1]);
						} else {
							$good = $fix_elements[$n] . trim($fix_elements[$n + 1]);
						}
						if ($space_after) {
							$good .= " ";
						}
					}

				# '*' as part of a type definition -- reported already.
				} elsif ($opv eq '*_') {
					#warn "'*' is part of type\n";

				# unary operators should have a space before and
				# none after.  May be left adjacent to another
				# unary operator, or a cast
				} elsif ($op eq '!' || $op eq '~' ||
					 $opv eq '*U' || $opv eq '-U' ||
					 $opv eq '&U' || $opv eq '&&U') {
					if ($ctx !~ /[WEBC]x./ && $ca !~ /(?:\)|!|~|\*|-|\&|\||\+\+|\-\-|\{)$/) {
						if (ERROR("SPACING",
							  "space required before that '$op' $at\n" . $hereptr)) {
							if ($n != $last_after + 2) {
								$good = $fix_elements[$n] . " " . ltrim($fix_elements[$n + 1]);
								$line_fixed = 1;
							}
						}
					}
					if ($op eq '*' && $cc =~/\s*$Modifier\b/) {
						# A unary '*' may be const

					} elsif ($ctx =~ /.xW/) {
						if (ERROR("SPACING",
							  "space prohibited after that '$op' $at\n" . $hereptr)) {
							$good = $fix_elements[$n] . rtrim($fix_elements[$n + 1]);
							if (defined $fix_elements[$n + 2]) {
								$fix_elements[$n + 2] =~ s/^\s+//;
							}
							$line_fixed = 1;
						}
					}

				# unary ++ and unary -- are allowed no space on one side.
				} elsif ($op eq '++' or $op eq '--') {
					if ($ctx !~ /[WEOBC]x[^W]/ && $ctx !~ /[^W]x[WOBEC]/) {
						if (ERROR("SPACING",
							  "space required one side of that '$op' $at\n" . $hereptr)) {
							$good = $fix_elements[$n] . trim($fix_elements[$n + 1]) . " ";
							$line_fixed = 1;
						}
					}
					if ($ctx =~ /Wx[BE]/ ||
					    ($ctx =~ /Wx./ && $cc =~ /^;/)) {
						if (ERROR("SPACING",
							  "space prohibited before that '$op' $at\n" . $hereptr)) {
							$good = rtrim($fix_elements[$n]) . trim($fix_elements[$n + 1]);
							$line_fixed = 1;
						}
					}
					if ($ctx =~ /ExW/) {
						if (ERROR("SPACING",
							  "space prohibited after that '$op' $at\n" . $hereptr)) {
							$good = $fix_elements[$n] . trim($fix_elements[$n + 1]);
							if (defined $fix_elements[$n + 2]) {
								$fix_elements[$n + 2] =~ s/^\s+//;
							}
							$line_fixed = 1;
						}
					}

				# << and >> may either have or not have spaces both sides
				} elsif ($op eq '<<' or $op eq '>>' or
					 $op eq '&' or $op eq '^' or $op eq '|' or
					 $op eq '+' or $op eq '-' or
					 $op eq '*' or $op eq '/' or
					 $op eq '%')
				{
					if ($check) {
						if (defined $fix_elements[$n + 2] && $ctx !~ /[EW]x[EW]/) {
							if (CHK("SPACING",
								"spaces preferred around that '$op' $at\n" . $hereptr)) {
								$good = rtrim($fix_elements[$n]) . " " . trim($fix_elements[$n + 1]) . " ";
								$fix_elements[$n + 2] =~ s/^\s+//;
								$line_fixed = 1;
							}
						} elsif (!defined $fix_elements[$n + 2] && $ctx !~ /Wx[OE]/) {
							if (CHK("SPACING",
								"space preferred before that '$op' $at\n" . $hereptr)) {
								$good = rtrim($fix_elements[$n]) . " " . trim($fix_elements[$n + 1]);
								$line_fixed = 1;
							}
						}
					} elsif ($ctx =~ /Wx[^WCE]|[^WCE]xW/) {
						if (ERROR("SPACING",
							  "need consistent spacing around '$op' $at\n" . $hereptr)) {
							$good = rtrim($fix_elements[$n]) . " " . trim($fix_elements[$n + 1]) . " ";
							if (defined $fix_elements[$n + 2]) {
								$fix_elements[$n + 2] =~ s/^\s+//;
							}
							$line_fixed = 1;
						}
					}

				# A colon needs no spaces before when it is
				# terminating a case value or a label.
				} elsif ($opv eq ':C' || $opv eq ':L') {
					if ($ctx =~ /Wx./) {
						if (ERROR("SPACING",
							  "space prohibited before that '$op' $at\n" . $hereptr)) {
							$good = rtrim($fix_elements[$n]) . trim($fix_elements[$n + 1]);
							$line_fixed = 1;
						}
					}

				# All the others need spaces both sides.
				} elsif ($ctx !~ /[EWC]x[CWE]/) {
					my $ok = 0;

					# Ignore email addresses <foo@bar>
					if (($op eq '<' &&
					     $cc =~ /^\S+\@\S+>/) ||
					    ($op eq '>' &&
					     $ca =~ /<\S+\@\S+$/))
					{
					    	$ok = 1;
					}

					# for asm volatile statements
					# ignore a colon with another
					# colon immediately before or after
					if (($op eq ':') &&
					    ($ca =~ /:$/ || $cc =~ /^:/)) {
						$ok = 1;
					}

					# messages are ERROR, but ?: are CHK
					if ($ok == 0) {
						my $msg_level = \&ERROR;
						$msg_level = \&CHK if (($op eq '?:' || $op eq '?' || $op eq ':') && $ctx =~ /VxV/);

						if (&{$msg_level}("SPACING",
								  "spaces required around that '$op' $at\n" . $hereptr)) {
							$good = rtrim($fix_elements[$n]) . " " . trim($fix_elements[$n + 1]) . " ";
							if (defined $fix_elements[$n + 2]) {
								$fix_elements[$n + 2] =~ s/^\s+//;
							}
							$line_fixed = 1;
						}
					}
				}
				$off += length($elements[$n + 1]);

##				print("n: <$n> GOOD: <$good>\n");

				$fixed_line = $fixed_line . $good;
			}

			if (($#elements % 2) == 0) {
				$fixed_line = $fixed_line . $fix_elements[$#elements];
			}

			if ($fix && $line_fixed && $fixed_line ne $fixed[$fixlinenr]) {
				$fixed[$fixlinenr] = $fixed_line;
			}


		}

# check for whitespace before a non-naked semicolon
		if ($line =~ /^\+.*\S\s+;\s*$/) {
			if (WARN("SPACING",
				 "space prohibited before semicolon\n" . $herecurr) &&
			    $fix) {
				1 while $fixed[$fixlinenr] =~
				    s/^(\+.*\S)\s+;/$1;/;
			}
		}

# check for multiple assignments
		if ($line =~ /^.\s*$Lval\s*=\s*$Lval\s*=(?!=)/) {
			CHK("MULTIPLE_ASSIGNMENTS",
			    "multiple assignments should be avoided\n" . $herecurr);
		}

## # check for multiple declarations, allowing for a function declaration
## # continuation.
## 		if ($line =~ /^.\s*$Type\s+$Ident(?:\s*=[^,{]*)?\s*,\s*$Ident.*/ &&
## 		    $line !~ /^.\s*$Type\s+$Ident(?:\s*=[^,{]*)?\s*,\s*$Type\s*$Ident.*/) {
##
## 			# Remove any bracketed sections to ensure we do not
## 			# falsly report the parameters of functions.
## 			my $ln = $line;
## 			while ($ln =~ s/\([^\(\)]*\)//g) {
## 			}
## 			if ($ln =~ /,/) {
## 				WARN("MULTIPLE_DECLARATION",
##				     "declaring multiple variables together should be avoided\n" . $herecurr);
## 			}
## 		}

#need space before brace following if, while, etc
		if (($line =~ /\(.*\)\{/ && $line !~ /\($Type\)\{/) ||
		    $line =~ /\b(?:else|do)\{/) {
			if (ERROR("SPACING",
				  "space required before the open brace '{'\n" . $herecurr) &&
			    $fix) {
				$fixed[$fixlinenr] =~ s/^(\+.*(?:do|else|\)))\{/$1 {/;
			}
		}

## # check for blank lines before declarations
##		if ($line =~ /^.\t+$Type\s+$Ident(?:\s*=.*)?;/ &&
##		    $prevrawline =~ /^.\s*$/) {
##			WARN("SPACING",
##			     "No blank lines before declarations\n" . $hereprev);
##		}
##

# closing brace should have a space following it when it has anything
# on the line
		if ($line =~ /}(?!(?:,|;|\)|\}))\S/) {
			if (ERROR("SPACING",
				  "space required after that close brace '}'\n" . $herecurr) &&
			    $fix) {
				$fixed[$fixlinenr] =~
				    s/}((?!(?:,|;|\)))\S)/} $1/;
			}
		}

# check spacing on square brackets
		if ($line =~ /\[\s/ && $line !~ /\[\s*$/) {
			if (ERROR("SPACING",
				  "space prohibited after that open square bracket '['\n" . $herecurr) &&
			    $fix) {
				$fixed[$fixlinenr] =~
				    s/\[\s+/\[/;
			}
		}
		if ($line =~ /\s\]/) {
			if (ERROR("SPACING",
				  "space prohibited before that close square bracket ']'\n" . $herecurr) &&
			    $fix) {
				$fixed[$fixlinenr] =~
				    s/\s+\]/\]/;
			}
		}

# check spacing on parentheses
		if ($line =~ /\(\s/ && $line !~ /\(\s*(?:\\)?$/ &&
		    $line !~ /for\s*\(\s+;/) {
			if (ERROR("SPACING",
				  "space prohibited after that open parenthesis '('\n" . $herecurr) &&
			    $fix) {
				$fixed[$fixlinenr] =~
				    s/\(\s+/\(/;
			}
		}
		if ($line =~ /(\s+)\)/ && $line !~ /^.\s*\)/ &&
		    $line !~ /for\s*\(.*;\s+\)/ &&
		    $line !~ /:\s+\)/) {
			if (ERROR("SPACING",
				  "space prohibited before that close parenthesis ')'\n" . $herecurr) &&
			    $fix) {
				$fixed[$fixlinenr] =~
				    s/\s+\)/\)/;
			}
		}

# check unnecessary parentheses around addressof/dereference single $Lvals
# ie: &(foo->bar) should be &foo->bar and *(foo->bar) should be *foo->bar

		while ($line =~ /(?:[^&]&\s*|\*)\(\s*($Ident\s*(?:$Member\s*)+)\s*\)/g) {
			my $var = $1;
			if (CHK("UNNECESSARY_PARENTHESES",
				"Unnecessary parentheses around $var\n" . $herecurr) &&
			    $fix) {
				$fixed[$fixlinenr] =~ s/\(\s*\Q$var\E\s*\)/$var/;
			}
		}

# check for unnecessary parentheses around function pointer uses
# ie: (foo->bar)(); should be foo->bar();
# but not "if (foo->bar) (" to avoid some false positives
		if ($line =~ /(\bif\s*|)(\(\s*$Ident\s*(?:$Member\s*)+\))[ \t]*\(/ && $1 !~ /^if/) {
			my $var = $2;
			if (CHK("UNNECESSARY_PARENTHESES",
				"Unnecessary parentheses around function pointer $var\n" . $herecurr) &&
			    $fix) {
				my $var2 = deparenthesize($var);
				$var2 =~ s/\s//g;
				$fixed[$fixlinenr] =~ s/\Q$var\E/$var2/;
			}
		}

# check for unnecessary parentheses around comparisons in if uses
# when !drivers/staging or command-line uses --strict
		if (($realfile !~ m@^(?:drivers/staging/)@ || $check_orig) &&
		    $perl_version_ok && defined($stat) &&
		    $stat =~ /(^.\s*if\s*($balanced_parens))/) {
			my $if_stat = $1;
			my $test = substr($2, 1, -1);
			my $herectx;
			while ($test =~ /(?:^|[^\w\&\!\~])+\s*\(\s*([\&\!\~]?\s*$Lval\s*(?:$Compare\s*$FuncArg)?)\s*\)/g) {
				my $match = $1;
				# avoid parentheses around potential macro args
				next if ($match =~ /^\s*\w+\s*$/);
				if (!defined($herectx)) {
					$herectx = $here . "\n";
					my $cnt = statement_rawlines($if_stat);
					for (my $n = 0; $n < $cnt; $n++) {
						my $rl = raw_line($linenr, $n);
						$herectx .=  $rl . "\n";
						last if $rl =~ /^[ \+].*\{/;
					}
				}
				CHK("UNNECESSARY_PARENTHESES",
				    "Unnecessary parentheses around '$match'\n" . $herectx);
			}
		}

#goto labels aren't indented, allow a single space however
		if ($line=~/^.\s+[A-Za-z\d_]+:(?![0-9]+)/ and
		   !($line=~/^. [A-Za-z\d_]+:/) and !($line=~/^.\s+default:/)) {
			if (WARN("INDENTED_LABEL",
				 "labels should not be indented\n" . $herecurr) &&
			    $fix) {
				$fixed[$fixlinenr] =~
				    s/^(.)\s+/$1/;
			}
		}

# return is not a function
		if (defined($stat) && $stat =~ /^.\s*return(\s*)\(/s) {
			my $spacing = $1;
			if ($perl_version_ok &&
			    $stat =~ /^.\s*return\s*($balanced_parens)\s*;\s*$/) {
				my $value = $1;
				$value = deparenthesize($value);
				if ($value =~ m/^\s*$FuncArg\s*(?:\?|$)/) {
					ERROR("RETURN_PARENTHESES",
					      "return is not a function, parentheses are not required\n" . $herecurr);
				}
			} elsif ($spacing !~ /\s+/) {
				ERROR("SPACING",
				      "space required before the open parenthesis '('\n" . $herecurr);
			}
		}

# unnecessary return in a void function
# at end-of-function, with the previous line a single leading tab, then return;
# and the line before that not a goto label target like "out:"
		if ($sline =~ /^[ \+]}\s*$/ &&
		    $prevline =~ /^\+\treturn\s*;\s*$/ &&
		    $linenr >= 3 &&
		    $lines[$linenr - 3] =~ /^[ +]/ &&
		    $lines[$linenr - 3] !~ /^[ +]\s*$Ident\s*:/) {
			WARN("RETURN_VOID",
			     "void function return statements are not generally useful\n" . $hereprev);
               }

# if statements using unnecessary parentheses - ie: if ((foo == bar))
		if ($perl_version_ok &&
		    $line =~ /\bif\s*((?:\(\s*){2,})/) {
			my $openparens = $1;
			my $count = $openparens =~ tr@\(@\(@;
			my $msg = "";
			if ($line =~ /\bif\s*(?:\(\s*){$count,$count}$LvalOrFunc\s*($Compare)\s*$LvalOrFunc(?:\s*\)){$count,$count}/) {
				my $comp = $4;	#Not $1 because of $LvalOrFunc
				$msg = " - maybe == should be = ?" if ($comp eq "==");
				WARN("UNNECESSARY_PARENTHESES",
				     "Unnecessary parentheses$msg\n" . $herecurr);
			}
		}

# comparisons with a constant or upper case identifier on the left
#	avoid cases like "foo + BAR < baz"
#	only fix matches surrounded by parentheses to avoid incorrect
#	conversions like "FOO < baz() + 5" being "misfixed" to "baz() > FOO + 5"
		if ($perl_version_ok &&
		    $line =~ /^\+(.*)\b($Constant|[A-Z_][A-Z0-9_]*)\s*($Compare)\s*($LvalOrFunc)/) {
			my $lead = $1;
			my $const = $2;
			my $comp = $3;
			my $to = $4;
			my $newcomp = $comp;
			if ($lead !~ /(?:$Operators|\.)\s*$/ &&
			    $to !~ /^(?:Constant|[A-Z_][A-Z0-9_]*)$/ &&
			    WARN("CONSTANT_COMPARISON",
				 "Comparisons should place the constant on the right side of the test\n" . $herecurr) &&
			    $fix) {
				if ($comp eq "<") {
					$newcomp = ">";
				} elsif ($comp eq "<=") {
					$newcomp = ">=";
				} elsif ($comp eq ">") {
					$newcomp = "<";
				} elsif ($comp eq ">=") {
					$newcomp = "<=";
				}
				$fixed[$fixlinenr] =~ s/\(\s*\Q$const\E\s*$Compare\s*\Q$to\E\s*\)/($to $newcomp $const)/;
			}
		}

# Return of what appears to be an errno should normally be negative
		if ($sline =~ /\breturn(?:\s*\(+\s*|\s+)(E[A-Z]+)(?:\s*\)+\s*|\s*)[;:,]/) {
			my $name = $1;
			if ($name ne 'EOF' && $name ne 'ERROR') {
				WARN("USE_NEGATIVE_ERRNO",
				     "return of an errno should typically be negative (ie: return -$1)\n" . $herecurr);
			}
		}

# Need a space before open parenthesis after if, while etc
		if ($line =~ /\b(if|while|for|switch)\(/) {
			if (ERROR("SPACING",
				  "space required before the open parenthesis '('\n" . $herecurr) &&
			    $fix) {
				$fixed[$fixlinenr] =~
				    s/\b(if|while|for|switch)\(/$1 \(/;
			}
		}

# Check for illegal assignment in if conditional -- and check for trailing
# statements after the conditional.
		if ($line =~ /do\s*(?!{)/) {
			($stat, $cond, $line_nr_next, $remain_next, $off_next) =
				ctx_statement_block($linenr, $realcnt, 0)
					if (!defined $stat);
			my ($stat_next) = ctx_statement_block($line_nr_next,
						$remain_next, $off_next);
			$stat_next =~ s/\n./\n /g;
			##print "stat<$stat> stat_next<$stat_next>\n";

			if ($stat_next =~ /^\s*while\b/) {
				# If the statement carries leading newlines,
				# then count those as offsets.
				my ($whitespace) =
					($stat_next =~ /^((?:\s*\n[+-])*\s*)/s);
				my $offset =
					statement_rawlines($whitespace) - 1;

				$suppress_whiletrailers{$line_nr_next +
								$offset} = 1;
			}
		}
		if (!defined $suppress_whiletrailers{$linenr} &&
		    defined($stat) && defined($cond) &&
		    $line =~ /\b(?:if|while|for)\s*\(/ && $line !~ /^.\s*#/) {
			my ($s, $c) = ($stat, $cond);

			if ($c =~ /\bif\s*\(.*[^<>!=]=[^=].*/s) {
				ERROR("ASSIGN_IN_IF",
				      "do not use assignment in if condition\n" . $herecurr);
			}

			# Find out what is on the end of the line after the
			# conditional.
			substr($s, 0, length($c), '');
			$s =~ s/\n.*//g;
			$s =~ s/$;//g; 	# Remove any comments
			if (length($c) && $s !~ /^\s*{?\s*\\*\s*$/ &&
			    $c !~ /}\s*while\s*/)
			{
				# Find out how long the conditional actually is.
				my @newlines = ($c =~ /\n/gs);
				my $cond_lines = 1 + $#newlines;
				my $stat_real = '';

				$stat_real = raw_line($linenr, $cond_lines)
							. "\n" if ($cond_lines);
				if (defined($stat_real) && $cond_lines > 1) {
					$stat_real = "[...]\n$stat_real";
				}

				ERROR("TRAILING_STATEMENTS",
				      "trailing statements should be on next line\n" . $herecurr . $stat_real);
			}
		}

# Check for bitwise tests written as boolean
		if ($line =~ /
			(?:
				(?:\[|\(|\&\&|\|\|)
				\s*0[xX][0-9]+\s*
				(?:\&\&|\|\|)
			|
				(?:\&\&|\|\|)
				\s*0[xX][0-9]+\s*
				(?:\&\&|\|\||\)|\])
			)/x)
		{
			WARN("HEXADECIMAL_BOOLEAN_TEST",
			     "boolean test with hexadecimal, perhaps just 1 \& or \|?\n" . $herecurr);
		}

# if and else should not have general statements after it
		if ($line =~ /^.\s*(?:}\s*)?else\b(.*)/) {
			my $s = $1;
			$s =~ s/$;//g; 	# Remove any comments
			if ($s !~ /^\s*(?:\sif|(?:{|)\s*\\?\s*$)/) {
				ERROR("TRAILING_STATEMENTS",
				      "trailing statements should be on next line\n" . $herecurr);
			}
		}
# if should not continue a brace
		if ($line =~ /}\s*if\b/) {
			ERROR("TRAILING_STATEMENTS",
			      "trailing statements should be on next line (or did you mean 'else if'?)\n" .
				$herecurr);
		}
# case and default should not have general statements after them
		if ($line =~ /^.\s*(?:case\s*.*|default\s*):/g &&
		    $line !~ /\G(?:
			(?:\s*$;*)(?:\s*{)?(?:\s*$;*)(?:\s*\\)?\s*$|
			\s*return\s+
		    )/xg)
		{
			ERROR("TRAILING_STATEMENTS",
			      "trailing statements should be on next line\n" . $herecurr);
		}

		# Check for }<nl>else {, these must be at the same
		# indent level to be relevant to each other.
		if ($prevline=~/}\s*$/ and $line=~/^.\s*else\s*/ &&
		    $previndent == $indent) {
			if (ERROR("ELSE_AFTER_BRACE",
				  "else should follow close brace '}'\n" . $hereprev) &&
			    $fix && $prevline =~ /^\+/ && $line =~ /^\+/) {
				fix_delete_line($fixlinenr - 1, $prevrawline);
				fix_delete_line($fixlinenr, $rawline);
				my $fixedline = $prevrawline;
				$fixedline =~ s/}\s*$//;
				if ($fixedline !~ /^\+\s*$/) {
					fix_insert_line($fixlinenr, $fixedline);
				}
				$fixedline = $rawline;
				$fixedline =~ s/^(.\s*)else/$1} else/;
				fix_insert_line($fixlinenr, $fixedline);
			}
		}

		if ($prevline=~/}\s*$/ and $line=~/^.\s*while\s*/ &&
		    $previndent == $indent) {
			my ($s, $c) = ctx_statement_block($linenr, $realcnt, 0);

			# Find out what is on the end of the line after the
			# conditional.
			substr($s, 0, length($c), '');
			$s =~ s/\n.*//g;

			if ($s =~ /^\s*;/) {
				if (ERROR("WHILE_AFTER_BRACE",
					  "while should follow close brace '}'\n" . $hereprev) &&
				    $fix && $prevline =~ /^\+/ && $line =~ /^\+/) {
					fix_delete_line($fixlinenr - 1, $prevrawline);
					fix_delete_line($fixlinenr, $rawline);
					my $fixedline = $prevrawline;
					my $trailing = $rawline;
					$trailing =~ s/^\+//;
					$trailing = trim($trailing);
					$fixedline =~ s/}\s*$/} $trailing/;
					fix_insert_line($fixlinenr, $fixedline);
				}
			}
		}

#Specific variable tests
		while ($line =~ m{($Constant|$Lval)}g) {
			my $var = $1;

#CamelCase
			if ($var !~ /^$Constant$/ &&
			    $var =~ /[A-Z][a-z]|[a-z][A-Z]/ &&
#Ignore Page<foo> variants
			    $var !~ /^(?:Clear|Set|TestClear|TestSet|)Page[A-Z]/ &&
#Ignore SI style variants like nS, mV and dB (ie: max_uV, regulator_min_uA_show)
			    $var !~ /^(?:[a-z_]*?)_?[a-z][A-Z](?:_[a-z_]+)?$/ &&
#Ignore some three character SI units explicitly, like MiB and KHz
			    $var !~ /^(?:[a-z_]*?)_?(?:[KMGT]iB|[KMGT]?Hz)(?:_[a-z_]+)?$/) {
				while ($var =~ m{($Ident)}g) {
					my $word = $1;
					next if ($word !~ /[A-Z][a-z]|[a-z][A-Z]/);
					if ($check) {
						seed_camelcase_includes();
						if (!$file && !$camelcase_file_seeded) {
							seed_camelcase_file($realfile);
							$camelcase_file_seeded = 1;
						}
					}
					if (!defined $camelcase{$word}) {
						$camelcase{$word} = 1;
						CHK("CAMELCASE",
						    "Avoid CamelCase: <$word>\n" . $herecurr);
					}
				}
			}
		}

#no spaces allowed after \ in define
		if ($line =~ /\#\s*define.*\\\s+$/) {
			if (WARN("WHITESPACE_AFTER_LINE_CONTINUATION",
				 "Whitespace after \\ makes next lines useless\n" . $herecurr) &&
			    $fix) {
				$fixed[$fixlinenr] =~ s/\s+$//;
			}
		}

# warn if <asm/foo.h> is #included and <linux/foo.h> is available and includes
# itself <asm/foo.h> (uses RAW line)
		if ($tree && $rawline =~ m{^.\s*\#\s*include\s*\<asm\/(.*)\.h\>}) {
			my $file = "$1.h";
			my $checkfile = "include/linux/$file";
			if (-f "$root/$checkfile" &&
			    $realfile ne $checkfile &&
			    $1 !~ /$allowed_asm_includes/)
			{
				my $asminclude = `grep -Ec "#include\\s+<asm/$file>" $root/$checkfile`;
				if ($asminclude > 0) {
					if ($realfile =~ m{^arch/}) {
						CHK("ARCH_INCLUDE_LINUX",
						    "Consider using #include <linux/$file> instead of <asm/$file>\n" . $herecurr);
					} else {
						WARN("INCLUDE_LINUX",
						     "Use #include <linux/$file> instead of <asm/$file>\n" . $herecurr);
					}
				}
			}
		}

# multi-statement macros should be enclosed in a do while loop, grab the
# first statement and ensure its the whole macro if its not enclosed
# in a known good container
		if ($realfile !~ m@/vmlinux.lds.h$@ &&
		    $line =~ /^.\s*\#\s*define\s*$Ident(\()?/) {
			my $ln = $linenr;
			my $cnt = $realcnt;
			my ($off, $dstat, $dcond, $rest);
			my $ctx = '';
			my $has_flow_statement = 0;
			my $has_arg_concat = 0;
			($dstat, $dcond, $ln, $cnt, $off) =
				ctx_statement_block($linenr, $realcnt, 0);
			$ctx = $dstat;
			#print "dstat<$dstat> dcond<$dcond> cnt<$cnt> off<$off>\n";
			#print "LINE<$lines[$ln-1]> len<" . length($lines[$ln-1]) . "\n";

			$has_flow_statement = 1 if ($ctx =~ /\b(goto|return)\b/);
			$has_arg_concat = 1 if ($ctx =~ /\#\#/ && $ctx !~ /\#\#\s*(?:__VA_ARGS__|args)\b/);

			$dstat =~ s/^.\s*\#\s*define\s+$Ident(\([^\)]*\))?\s*//;
			my $define_args = $1;
			my $define_stmt = $dstat;
			my @def_args = ();

			if (defined $define_args && $define_args ne "") {
				$define_args = substr($define_args, 1, length($define_args) - 2);
				$define_args =~ s/\s*//g;
				$define_args =~ s/\\\+?//g;
				@def_args = split(",", $define_args);
			}

			$dstat =~ s/$;//g;
			$dstat =~ s/\\\n.//g;
			$dstat =~ s/^\s*//s;
			$dstat =~ s/\s*$//s;

			# Flatten any parentheses and braces
			while ($dstat =~ s/\([^\(\)]*\)/1/ ||
			       $dstat =~ s/\{[^\{\}]*\}/1/ ||
			       $dstat =~ s/.\[[^\[\]]*\]/1/)
			{
			}

			# Flatten any obvious string concatentation.
			while ($dstat =~ s/($String)\s*$Ident/$1/ ||
			       $dstat =~ s/$Ident\s*($String)/$1/)
			{
			}

			# Make asm volatile uses seem like a generic function
			$dstat =~ s/\b_*asm_*\s+_*volatile_*\b/asm_volatile/g;

			my $exceptions = qr{
				$Declare|
				module_param_named|
				MODULE_PARM_DESC|
				DECLARE_PER_CPU|
				DEFINE_PER_CPU|
				__typeof__\(|
				union|
				struct|
				\.$Ident\s*=\s*|
				^\"|\"$|
				^\[
			}x;
			#print "REST<$rest> dstat<$dstat> ctx<$ctx>\n";

			$ctx =~ s/\n*$//;
			my $stmt_cnt = statement_rawlines($ctx);
			my $herectx = get_stat_here($linenr, $stmt_cnt, $here);

			if ($dstat ne '' &&
			    $dstat !~ /^(?:$Ident|-?$Constant),$/ &&			# 10, // foo(),
			    $dstat !~ /^(?:$Ident|-?$Constant);$/ &&			# foo();
			    $dstat !~ /^[!~-]?(?:$Lval|$Constant)$/ &&		# 10 // foo() // !foo // ~foo // -foo // foo->bar // foo.bar->baz
			    $dstat !~ /^'X'$/ && $dstat !~ /^'XX'$/ &&			# character constants
			    $dstat !~ /$exceptions/ &&
			    $dstat !~ /^\.$Ident\s*=/ &&				# .foo =
			    $dstat !~ /^(?:\#\s*$Ident|\#\s*$Constant)\s*$/ &&		# stringification #foo
			    $dstat !~ /^do\s*$Constant\s*while\s*$Constant;?$/ &&	# do {...} while (...); // do {...} while (...)
			    $dstat !~ /^for\s*$Constant$/ &&				# for (...)
			    $dstat !~ /^for\s*$Constant\s+(?:$Ident|-?$Constant)$/ &&	# for (...) bar()
			    $dstat !~ /^do\s*{/ &&					# do {...
			    $dstat !~ /^\(\{/ &&						# ({...
			    $ctx !~ /^.\s*#\s*define\s+TRACE_(?:SYSTEM|INCLUDE_FILE|INCLUDE_PATH)\b/)
			{
				if ($dstat =~ /^\s*if\b/) {
					ERROR("MULTISTATEMENT_MACRO_USE_DO_WHILE",
					      "Macros starting with if should be enclosed by a do - while loop to avoid possible if/else logic defects\n" . "$herectx");
				} elsif ($dstat =~ /;/) {
					ERROR("MULTISTATEMENT_MACRO_USE_DO_WHILE",
					      "Macros with multiple statements should be enclosed in a do - while loop\n" . "$herectx");
				} else {
					ERROR("COMPLEX_MACRO",
					      "Macros with complex values should be enclosed in parentheses\n" . "$herectx");
				}

			}

			# Make $define_stmt single line, comment-free, etc
			my @stmt_array = split('\n', $define_stmt);
			my $first = 1;
			$define_stmt = "";
			foreach my $l (@stmt_array) {
				$l =~ s/\\$//;
				if ($first) {
					$define_stmt = $l;
					$first = 0;
				} elsif ($l =~ /^[\+ ]/) {
					$define_stmt .= substr($l, 1);
				}
			}
			$define_stmt =~ s/$;//g;
			$define_stmt =~ s/\s+/ /g;
			$define_stmt = trim($define_stmt);

# check if any macro arguments are reused (ignore '...' and 'type')
			foreach my $arg (@def_args) {
			        next if ($arg =~ /\.\.\./);
			        next if ($arg =~ /^type$/i);
				my $tmp_stmt = $define_stmt;
				$tmp_stmt =~ s/\b(sizeof|typeof|__typeof__|__builtin\w+|typecheck\s*\(\s*$Type\s*,|\#+)\s*\(*\s*$arg\s*\)*\b//g;
				$tmp_stmt =~ s/\#+\s*$arg\b//g;
				$tmp_stmt =~ s/\b$arg\s*\#\#//g;
				my $use_cnt = () = $tmp_stmt =~ /\b$arg\b/g;
				if ($use_cnt > 1) {
					CHK("MACRO_ARG_REUSE",
					    "Macro argument reuse '$arg' - possible side-effects?\n" . "$herectx");
				    }
# check if any macro arguments may have other precedence issues
				if ($tmp_stmt =~ m/($Operators)?\s*\b$arg\b\s*($Operators)?/m &&
				    ((defined($1) && $1 ne ',') ||
				     (defined($2) && $2 ne ','))) {
					CHK("MACRO_ARG_PRECEDENCE",
					    "Macro argument '$arg' may be better as '($arg)' to avoid precedence issues\n" . "$herectx");
				}
			}

# check for macros with flow control, but without ## concatenation
# ## concatenation is commonly a macro that defines a function so ignore those
			if ($has_flow_statement && !$has_arg_concat) {
				my $cnt = statement_rawlines($ctx);
				my $herectx = get_stat_here($linenr, $cnt, $here);

				WARN("MACRO_WITH_FLOW_CONTROL",
				     "Macros with flow control statements should be avoided\n" . "$herectx");
			}

# check for line continuations outside of #defines, preprocessor #, and asm

		} else {
			if ($prevline !~ /^..*\\$/ &&
			    $line !~ /^\+\s*\#.*\\$/ &&		# preprocessor
			    $line !~ /^\+.*\b(__asm__|asm)\b.*\\$/ &&	# asm
			    $line =~ /^\+.*\\$/) {
				WARN("LINE_CONTINUATIONS",
				     "Avoid unnecessary line continuations\n" . $herecurr);
			}
		}

# do {} while (0) macro tests:
# single-statement macros do not need to be enclosed in do while (0) loop,
# macro should not end with a semicolon
		if ($perl_version_ok &&
		    $realfile !~ m@/vmlinux.lds.h$@ &&
		    $line =~ /^.\s*\#\s*define\s+$Ident(\()?/) {
			my $ln = $linenr;
			my $cnt = $realcnt;
			my ($off, $dstat, $dcond, $rest);
			my $ctx = '';
			($dstat, $dcond, $ln, $cnt, $off) =
				ctx_statement_block($linenr, $realcnt, 0);
			$ctx = $dstat;

			$dstat =~ s/\\\n.//g;
			$dstat =~ s/$;/ /g;

			if ($dstat =~ /^\+\s*#\s*define\s+$Ident\s*${balanced_parens}\s*do\s*{(.*)\s*}\s*while\s*\(\s*0\s*\)\s*([;\s]*)\s*$/) {
				my $stmts = $2;
				my $semis = $3;

				$ctx =~ s/\n*$//;
				my $cnt = statement_rawlines($ctx);
				my $herectx = get_stat_here($linenr, $cnt, $here);

				if (($stmts =~ tr/;/;/) == 1 &&
				    $stmts !~ /^\s*(if|while|for|switch)\b/) {
					WARN("SINGLE_STATEMENT_DO_WHILE_MACRO",
					     "Single statement macros should not use a do {} while (0) loop\n" . "$herectx");
				}
				if (defined $semis && $semis ne "") {
					WARN("DO_WHILE_MACRO_WITH_TRAILING_SEMICOLON",
					     "do {} while (0) macros should not be semicolon terminated\n" . "$herectx");
				}
			} elsif ($dstat =~ /^\+\s*#\s*define\s+$Ident.*;\s*$/) {
				$ctx =~ s/\n*$//;
				my $cnt = statement_rawlines($ctx);
				my $herectx = get_stat_here($linenr, $cnt, $here);

				WARN("TRAILING_SEMICOLON",
				     "macros should not use a trailing semicolon\n" . "$herectx");
			}
		}

# check for redundant bracing round if etc
		if ($line =~ /(^.*)\bif\b/ && $1 !~ /else\s*$/) {
			my ($level, $endln, @chunks) =
				ctx_statement_full($linenr, $realcnt, 1);
			#print "chunks<$#chunks> linenr<$linenr> endln<$endln> level<$level>\n";
			#print "APW: <<$chunks[1][0]>><<$chunks[1][1]>>\n";
			if ($#chunks > 0 && $level == 0) {
				my @allowed = ();
				my $allow = 0;
				my $seen = 0;
				my $herectx = $here . "\n";
				my $ln = $linenr - 1;
				for my $chunk (@chunks) {
					my ($cond, $block) = @{$chunk};

					# If the condition carries leading newlines, then count those as offsets.
					my ($whitespace) = ($cond =~ /^((?:\s*\n[+-])*\s*)/s);
					my $offset = statement_rawlines($whitespace) - 1;

					$allowed[$allow] = 0;
					#print "COND<$cond> whitespace<$whitespace> offset<$offset>\n";

					# We have looked at and allowed this specific line.
					$suppress_ifbraces{$ln + $offset} = 1;

					$herectx .= "$rawlines[$ln + $offset]\n[...]\n";
					$ln += statement_rawlines($block) - 1;

					substr($block, 0, length($cond), '');

					$seen++ if ($block =~ /^\s*{/);

					#print "cond<$cond> block<$block> allowed<$allowed[$allow]>\n";
					if (statement_lines($cond) > 1) {
						#print "APW: ALLOWED: cond<$cond>\n";
						$allowed[$allow] = 1;
					}
					if ($block =~/\b(?:if|for|while)\b/) {
						#print "APW: ALLOWED: block<$block>\n";
						$allowed[$allow] = 1;
					}
					if (statement_block_size($block) > 1) {
						#print "APW: ALLOWED: lines block<$block>\n";
						$allowed[$allow] = 1;
					}
					$allow++;
				}
				if ($seen) {
					my $sum_allowed = 0;
					foreach (@allowed) {
						$sum_allowed += $_;
					}
					if ($sum_allowed == 0) {
						WARN("BRACES",
						     "braces {} are not necessary for any arm of this statement\n" . $herectx);
					} elsif ($sum_allowed != $allow &&
						 $seen != $allow) {
						CHK("BRACES",
						    "braces {} should be used on all arms of this statement\n" . $herectx);
					}
				}
			}
		}
		if (!defined $suppress_ifbraces{$linenr - 1} &&
					$line =~ /\b(if|while|for|else)\b/) {
			my $allowed = 0;

			# Check the pre-context.
			if (substr($line, 0, $-[0]) =~ /(\}\s*)$/) {
				#print "APW: ALLOWED: pre<$1>\n";
				$allowed = 1;
			}

			my ($level, $endln, @chunks) =
				ctx_statement_full($linenr, $realcnt, $-[0]);

			# Check the condition.
			my ($cond, $block) = @{$chunks[0]};
			#print "CHECKING<$linenr> cond<$cond> block<$block>\n";
			if (defined $cond) {
				substr($block, 0, length($cond), '');
			}
			if (statement_lines($cond) > 1) {
				#print "APW: ALLOWED: cond<$cond>\n";
				$allowed = 1;
			}
			if ($block =~/\b(?:if|for|while)\b/) {
				#print "APW: ALLOWED: block<$block>\n";
				$allowed = 1;
			}
			if (statement_block_size($block) > 1) {
				#print "APW: ALLOWED: lines block<$block>\n";
				$allowed = 1;
			}
			# Check the post-context.
			if (defined $chunks[1]) {
				my ($cond, $block) = @{$chunks[1]};
				if (defined $cond) {
					substr($block, 0, length($cond), '');
				}
				if ($block =~ /^\s*\{/) {
					#print "APW: ALLOWED: chunk-1 block<$block>\n";
					$allowed = 1;
				}
			}
			if ($level == 0 && $block =~ /^\s*\{/ && !$allowed) {
				my $cnt = statement_rawlines($block);
				my $herectx = get_stat_here($linenr, $cnt, $here);

				WARN("BRACES",
				     "braces {} are not necessary for single statement blocks\n" . $herectx);
			}
		}

# check for single line unbalanced braces
		if ($sline =~ /^.\s*\}\s*else\s*$/ ||
		    $sline =~ /^.\s*else\s*\{\s*$/) {
			CHK("BRACES", "Unbalanced braces around else statement\n" . $herecurr);
		}

# check for unnecessary blank lines around braces
		if (($line =~ /^.\s*}\s*$/ && $prevrawline =~ /^.\s*$/)) {
			if (CHK("BRACES",
				"Blank lines aren't necessary before a close brace '}'\n" . $hereprev) &&
			    $fix && $prevrawline =~ /^\+/) {
				fix_delete_line($fixlinenr - 1, $prevrawline);
			}
		}
		if (($rawline =~ /^.\s*$/ && $prevline =~ /^..*{\s*$/)) {
			if (CHK("BRACES",
				"Blank lines aren't necessary after an open brace '{'\n" . $hereprev) &&
			    $fix) {
				fix_delete_line($fixlinenr, $rawline);
			}
		}

# no volatiles please
		my $asm_volatile = qr{\b(__asm__|asm)\s+(__volatile__|volatile)\b};
		if ($line =~ /\bvolatile\b/ && $line !~ /$asm_volatile/) {
			WARN("VOLATILE",
			     "Use of volatile is usually wrong: see Documentation/process/volatile-considered-harmful.rst\n" . $herecurr);
		}

# Check for user-visible strings broken across lines, which breaks the ability
# to grep for the string.  Make exceptions when the previous string ends in a
# newline (multiple lines in one string constant) or '\t', '\r', ';', or '{'
# (common in inline assembly) or is a octal \123 or hexadecimal \xaf value
		if ($line =~ /^\+\s*$String/ &&
		    $prevline =~ /"\s*$/ &&
		    $prevrawline !~ /(?:\\(?:[ntr]|[0-7]{1,3}|x[0-9a-fA-F]{1,2})|;\s*|\{\s*)"\s*$/) {
			if (WARN("SPLIT_STRING",
				 "quoted string split across lines\n" . $hereprev) &&
				     $fix &&
				     $prevrawline =~ /^\+.*"\s*$/ &&
				     $last_coalesced_string_linenr != $linenr - 1) {
				my $extracted_string = get_quoted_string($line, $rawline);
				my $comma_close = "";
				if ($rawline =~ /\Q$extracted_string\E(\s*\)\s*;\s*$|\s*,\s*)/) {
					$comma_close = $1;
				}

				fix_delete_line($fixlinenr - 1, $prevrawline);
				fix_delete_line($fixlinenr, $rawline);
				my $fixedline = $prevrawline;
				$fixedline =~ s/"\s*$//;
				$fixedline .= substr($extracted_string, 1) . trim($comma_close);
				fix_insert_line($fixlinenr - 1, $fixedline);
				$fixedline = $rawline;
				$fixedline =~ s/\Q$extracted_string\E\Q$comma_close\E//;
				if ($fixedline !~ /\+\s*$/) {
					fix_insert_line($fixlinenr, $fixedline);
				}
				$last_coalesced_string_linenr = $linenr;
			}
		}

# check for missing a space in a string concatenation
		if ($prevrawline =~ /[^\\]\w"$/ && $rawline =~ /^\+[\t ]+"\w/) {
			WARN('MISSING_SPACE',
			     "break quoted strings at a space character\n" . $hereprev);
		}

# check for an embedded function name in a string when the function is known
# This does not work very well for -f --file checking as it depends on patch
# context providing the function name or a single line form for in-file
# function declarations
		if ($line =~ /^\+.*$String/ &&
		    defined($context_function) &&
		    get_quoted_string($line, $rawline) =~ /\b$context_function\b/ &&
		    length(get_quoted_string($line, $rawline)) != (length($context_function) + 2)) {
			WARN("EMBEDDED_FUNCTION_NAME",
			     "Prefer using '\"%s...\", __func__' to using '$context_function', this function's name, in a string\n" . $herecurr);
		}

# check for spaces before a quoted newline
		if ($rawline =~ /^.*\".*\s\\n/) {
			if (WARN("QUOTED_WHITESPACE_BEFORE_NEWLINE",
				 "unnecessary whitespace before a quoted newline\n" . $herecurr) &&
			    $fix) {
				$fixed[$fixlinenr] =~ s/^(\+.*\".*)\s+\\n/$1\\n/;
			}

		}

# concatenated string without spaces between elements
		if ($line =~ /$String[A-Za-z0-9_]/ || $line =~ /[A-Za-z0-9_]$String/) {
			if (CHK("CONCATENATED_STRING",
				"Concatenated strings should use spaces between elements\n" . $herecurr) &&
			    $fix) {
				while ($line =~ /($String)/g) {
					my $extracted_string = substr($rawline, $-[0], $+[0] - $-[0]);
					$fixed[$fixlinenr] =~ s/\Q$extracted_string\E([A-Za-z0-9_])/$extracted_string $1/;
					$fixed[$fixlinenr] =~ s/([A-Za-z0-9_])\Q$extracted_string\E/$1 $extracted_string/;
				}
			}
		}

# uncoalesced string fragments
		if ($line =~ /$String\s*"/) {
			if (WARN("STRING_FRAGMENTS",
				 "Consecutive strings are generally better as a single string\n" . $herecurr) &&
			    $fix) {
				while ($line =~ /($String)(?=\s*")/g) {
					my $extracted_string = substr($rawline, $-[0], $+[0] - $-[0]);
					$fixed[$fixlinenr] =~ s/\Q$extracted_string\E\s*"/substr($extracted_string, 0, -1)/e;
				}
			}
		}

# check for non-standard and hex prefixed decimal printf formats
		my $show_L = 1;	#don't show the same defect twice
		my $show_Z = 1;
		while ($line =~ /(?:^|")([X\t]*)(?:"|$)/g) {
			my $string = substr($rawline, $-[1], $+[1] - $-[1]);
			$string =~ s/%%/__/g;
			# check for %L
			if ($show_L && $string =~ /%[\*\d\.\$]*L([diouxX])/) {
				WARN("PRINTF_L",
				     "\%L$1 is non-standard C, use %ll$1\n" . $herecurr);
				$show_L = 0;
			}
			# check for %Z
			if ($show_Z && $string =~ /%[\*\d\.\$]*Z([diouxX])/) {
				WARN("PRINTF_Z",
				     "%Z$1 is non-standard C, use %z$1\n" . $herecurr);
				$show_Z = 0;
			}
			# check for 0x<decimal>
			if ($string =~ /0x%[\*\d\.\$\Llzth]*[diou]/) {
				ERROR("PRINTF_0XDECIMAL",
				      "Prefixing 0x with decimal output is defective\n" . $herecurr);
			}
		}

# check for line continuations in quoted strings with odd counts of "
		if ($rawline =~ /\\$/ && $sline =~ tr/"/"/ % 2) {
			WARN("LINE_CONTINUATIONS",
			     "Avoid line continuations in quoted strings\n" . $herecurr);
		}

# warn about #if 0
		if ($line =~ /^.\s*\#\s*if\s+0\b/) {
			WARN("IF_0",
			     "Consider removing the code enclosed by this #if 0 and its #endif\n" . $herecurr);
		}

# warn about #if 1
		if ($line =~ /^.\s*\#\s*if\s+1\b/) {
			WARN("IF_1",
			     "Consider removing the #if 1 and its #endif\n" . $herecurr);
		}

# check for needless "if (<foo>) fn(<foo>)" uses
		if ($prevline =~ /\bif\s*\(\s*($Lval)\s*\)/) {
			my $tested = quotemeta($1);
			my $expr = '\s*\(\s*' . $tested . '\s*\)\s*;';
			if ($line =~ /\b(kfree|usb_free_urb|debugfs_remove(?:_recursive)?|(?:kmem_cache|mempool|dma_pool)_destroy)$expr/) {
				my $func = $1;
				if (WARN('NEEDLESS_IF',
					 "$func(NULL) is safe and this check is probably not required\n" . $hereprev) &&
				    $fix) {
					my $do_fix = 1;
					my $leading_tabs = "";
					my $new_leading_tabs = "";
					if ($lines[$linenr - 2] =~ /^\+(\t*)if\s*\(\s*$tested\s*\)\s*$/) {
						$leading_tabs = $1;
					} else {
						$do_fix = 0;
					}
					if ($lines[$linenr - 1] =~ /^\+(\t+)$func\s*\(\s*$tested\s*\)\s*;\s*$/) {
						$new_leading_tabs = $1;
						if (length($leading_tabs) + 1 ne length($new_leading_tabs)) {
							$do_fix = 0;
						}
					} else {
						$do_fix = 0;
					}
					if ($do_fix) {
						fix_delete_line($fixlinenr - 1, $prevrawline);
						$fixed[$fixlinenr] =~ s/^\+$new_leading_tabs/\+$leading_tabs/;
					}
				}
			}
		}

# check for unnecessary "Out of Memory" messages
		if ($line =~ /^\+.*\b$logFunctions\s*\(/ &&
		    $prevline =~ /^[ \+]\s*if\s*\(\s*(\!\s*|NULL\s*==\s*)?($Lval)(\s*==\s*NULL\s*)?\s*\)/ &&
		    (defined $1 || defined $3) &&
		    $linenr > 3) {
			my $testval = $2;
			my $testline = $lines[$linenr - 3];

			my ($s, $c) = ctx_statement_block($linenr - 3, $realcnt, 0);
#			print("line: <$line>\nprevline: <$prevline>\ns: <$s>\nc: <$c>\n\n\n");

			if ($s =~ /(?:^|\n)[ \+]\s*(?:$Type\s*)?\Q$testval\E\s*=\s*(?:\([^\)]*\)\s*)?\s*$allocFunctions\s*\(/ &&
			    $s !~ /\b__GFP_NOWARN\b/ ) {
				WARN("OOM_MESSAGE",
				     "Possible unnecessary 'out of memory' message\n" . $hereprev);
			}
		}

# check for logging functions with KERN_<LEVEL>
		if ($line !~ /printk(?:_ratelimited|_once)?\s*\(/ &&
		    $line =~ /\b$logFunctions\s*\(.*\b(KERN_[A-Z]+)\b/) {
			my $level = $1;
			if (WARN("UNNECESSARY_KERN_LEVEL",
				 "Possible unnecessary $level\n" . $herecurr) &&
			    $fix) {
				$fixed[$fixlinenr] =~ s/\s*$level\s*//;
			}
		}

# check for logging continuations
		if ($line =~ /\bprintk\s*\(\s*KERN_CONT\b|\bpr_cont\s*\(/) {
			WARN("LOGGING_CONTINUATION",
			     "Avoid logging continuation uses where feasible\n" . $herecurr);
		}

# check for mask then right shift without a parentheses
		if ($perl_version_ok &&
		    $line =~ /$LvalOrFunc\s*\&\s*($LvalOrFunc)\s*>>/ &&
		    $4 !~ /^\&/) { # $LvalOrFunc may be &foo, ignore if so
			WARN("MASK_THEN_SHIFT",
			     "Possible precedence defect with mask then right shift - may need parentheses\n" . $herecurr);
		}

# check for pointer comparisons to NULL
		if ($perl_version_ok) {
			while ($line =~ /\b$LvalOrFunc\s*(==|\!=)\s*NULL\b/g) {
				my $val = $1;
				my $equal = "!";
				$equal = "" if ($4 eq "!=");
				if (CHK("COMPARISON_TO_NULL",
					"Comparison to NULL could be written \"${equal}${val}\"\n" . $herecurr) &&
					    $fix) {
					$fixed[$fixlinenr] =~ s/\b\Q$val\E\s*(?:==|\!=)\s*NULL\b/$equal$val/;
				}
			}
		}

# check for bad placement of section $InitAttribute (e.g.: __initdata)
		if ($line =~ /(\b$InitAttribute\b)/) {
			my $attr = $1;
			if ($line =~ /^\+\s*static\s+(?:const\s+)?(?:$attr\s+)?($NonptrTypeWithAttr)\s+(?:$attr\s+)?($Ident(?:\[[^]]*\])?)\s*[=;]/) {
				my $ptr = $1;
				my $var = $2;
				if ((($ptr =~ /\b(union|struct)\s+$attr\b/ &&
				      ERROR("MISPLACED_INIT",
					    "$attr should be placed after $var\n" . $herecurr)) ||
				     ($ptr !~ /\b(union|struct)\s+$attr\b/ &&
				      WARN("MISPLACED_INIT",
					   "$attr should be placed after $var\n" . $herecurr))) &&
				    $fix) {
					$fixed[$fixlinenr] =~ s/(\bstatic\s+(?:const\s+)?)(?:$attr\s+)?($NonptrTypeWithAttr)\s+(?:$attr\s+)?($Ident(?:\[[^]]*\])?)\s*([=;])\s*/"$1" . trim(string_find_replace($2, "\\s*$attr\\s*", " ")) . " " . trim(string_find_replace($3, "\\s*$attr\\s*", "")) . " $attr" . ("$4" eq ";" ? ";" : " = ")/e;
				}
			}
		}

# check for $InitAttributeData (ie: __initdata) with const
		if ($line =~ /\bconst\b/ && $line =~ /($InitAttributeData)/) {
			my $attr = $1;
			$attr =~ /($InitAttributePrefix)(.*)/;
			my $attr_prefix = $1;
			my $attr_type = $2;
			if (ERROR("INIT_ATTRIBUTE",
				  "Use of const init definition must use ${attr_prefix}initconst\n" . $herecurr) &&
			    $fix) {
				$fixed[$fixlinenr] =~
				    s/$InitAttributeData/${attr_prefix}initconst/;
			}
		}

# check for $InitAttributeConst (ie: __initconst) without const
		if ($line !~ /\bconst\b/ && $line =~ /($InitAttributeConst)/) {
			my $attr = $1;
			if (ERROR("INIT_ATTRIBUTE",
				  "Use of $attr requires a separate use of const\n" . $herecurr) &&
			    $fix) {
				my $lead = $fixed[$fixlinenr] =~
				    /(^\+\s*(?:static\s+))/;
				$lead = rtrim($1);
				$lead = "$lead " if ($lead !~ /^\+$/);
				$lead = "${lead}const ";
				$fixed[$fixlinenr] =~ s/(^\+\s*(?:static\s+))/$lead/;
			}
		}

# check for __read_mostly with const non-pointer (should just be const)
		if ($line =~ /\b__read_mostly\b/ &&
		    $line =~ /($Type)\s*$Ident/ && $1 !~ /\*\s*$/ && $1 =~ /\bconst\b/) {
			if (ERROR("CONST_READ_MOSTLY",
				  "Invalid use of __read_mostly with const type\n" . $herecurr) &&
			    $fix) {
				$fixed[$fixlinenr] =~ s/\s+__read_mostly\b//;
			}
		}

# don't use __constant_<foo> functions outside of include/uapi/
		if ($realfile !~ m@^include/uapi/@ &&
		    $line =~ /(__constant_(?:htons|ntohs|[bl]e(?:16|32|64)_to_cpu|cpu_to_[bl]e(?:16|32|64)))\s*\(/) {
			my $constant_func = $1;
			my $func = $constant_func;
			$func =~ s/^__constant_//;
			if (WARN("CONSTANT_CONVERSION",
				 "$constant_func should be $func\n" . $herecurr) &&
			    $fix) {
				$fixed[$fixlinenr] =~ s/\b$constant_func\b/$func/g;
			}
		}

# prefer usleep_range over udelay
		if ($line =~ /\budelay\s*\(\s*(\d+)\s*\)/) {
			my $delay = $1;
			# ignore udelay's < 10, however
			if (! ($delay < 10) ) {
				CHK("USLEEP_RANGE",
				    "usleep_range is preferred over udelay; see Documentation/timers/timers-howto.rst\n" . $herecurr);
			}
			if ($delay > 2000) {
				WARN("LONG_UDELAY",
				     "long udelay - prefer mdelay; see arch/arm/include/asm/delay.h\n" . $herecurr);
			}
		}

# warn about unexpectedly long msleep's
		if ($line =~ /\bmsleep\s*\((\d+)\);/) {
			if ($1 < 20) {
				WARN("MSLEEP",
				     "msleep < 20ms can sleep for up to 20ms; see Documentation/timers/timers-howto.rst\n" . $herecurr);
			}
		}

# check for comparisons of jiffies
		if ($line =~ /\bjiffies\s*$Compare|$Compare\s*jiffies\b/) {
			WARN("JIFFIES_COMPARISON",
			     "Comparing jiffies is almost always wrong; prefer time_after, time_before and friends\n" . $herecurr);
		}

# check for comparisons of get_jiffies_64()
		if ($line =~ /\bget_jiffies_64\s*\(\s*\)\s*$Compare|$Compare\s*get_jiffies_64\s*\(\s*\)/) {
			WARN("JIFFIES_COMPARISON",
			     "Comparing get_jiffies_64() is almost always wrong; prefer time_after64, time_before64 and friends\n" . $herecurr);
		}

# warn about #ifdefs in C files
#		if ($line =~ /^.\s*\#\s*if(|n)def/ && ($realfile =~ /\.c$/)) {
#			print "#ifdef in C files should be avoided\n";
#			print "$herecurr";
#			$clean = 0;
#		}

# warn about spacing in #ifdefs
		if ($line =~ /^.\s*\#\s*(ifdef|ifndef|elif)\s\s+/) {
			if (ERROR("SPACING",
				  "exactly one space required after that #$1\n" . $herecurr) &&
			    $fix) {
				$fixed[$fixlinenr] =~
				    s/^(.\s*\#\s*(ifdef|ifndef|elif))\s{2,}/$1 /;
			}

		}

# check for spinlock_t definitions without a comment.
		if ($line =~ /^.\s*(struct\s+mutex|spinlock_t)\s+\S+;/ ||
		    $line =~ /^.\s*(DEFINE_MUTEX)\s*\(/) {
			my $which = $1;
			if (!ctx_has_comment($first_line, $linenr)) {
				CHK("UNCOMMENTED_DEFINITION",
				    "$1 definition without comment\n" . $herecurr);
			}
		}
# check for memory barriers without a comment.

		my $barriers = qr{
			mb|
			rmb|
			wmb|
			read_barrier_depends
		}x;
		my $barrier_stems = qr{
			mb__before_atomic|
			mb__after_atomic|
			store_release|
			load_acquire|
			store_mb|
			(?:$barriers)
		}x;
		my $all_barriers = qr{
			(?:$barriers)|
			smp_(?:$barrier_stems)|
			virt_(?:$barrier_stems)
		}x;

		if ($line =~ /\b(?:$all_barriers)\s*\(/) {
			if (!ctx_has_comment($first_line, $linenr)) {
				WARN("MEMORY_BARRIER",
				     "memory barrier without comment\n" . $herecurr);
			}
		}

		my $underscore_smp_barriers = qr{__smp_(?:$barrier_stems)}x;

		if ($realfile !~ m@^include/asm-generic/@ &&
		    $realfile !~ m@/barrier\.h$@ &&
		    $line =~ m/\b(?:$underscore_smp_barriers)\s*\(/ &&
		    $line !~ m/^.\s*\#\s*define\s+(?:$underscore_smp_barriers)\s*\(/) {
			WARN("MEMORY_BARRIER",
			     "__smp memory barriers shouldn't be used outside barrier.h and asm-generic\n" . $herecurr);
		}

# check for waitqueue_active without a comment.
		if ($line =~ /\bwaitqueue_active\s*\(/) {
			if (!ctx_has_comment($first_line, $linenr)) {
				WARN("WAITQUEUE_ACTIVE",
				     "waitqueue_active without comment\n" . $herecurr);
			}
		}

# check for smp_read_barrier_depends and read_barrier_depends
		if (!$file && $line =~ /\b(smp_|)read_barrier_depends\s*\(/) {
			WARN("READ_BARRIER_DEPENDS",
			     "$1read_barrier_depends should only be used in READ_ONCE or DEC Alpha code\n" . $herecurr);
		}

# check of hardware specific defines
		if ($line =~ m@^.\s*\#\s*if.*\b(__i386__|__powerpc64__|__sun__|__s390x__)\b@ && $realfile !~ m@include/asm-@) {
			CHK("ARCH_DEFINES",
			    "architecture specific defines should be avoided\n" .  $herecurr);
		}

# check that the storage class is not after a type
		if ($line =~ /\b($Type)\s+($Storage)\b/) {
			WARN("STORAGE_CLASS",
			     "storage class '$2' should be located before type '$1'\n" . $herecurr);
		}
# Check that the storage class is at the beginning of a declaration
		if ($line =~ /\b$Storage\b/ &&
		    $line !~ /^.\s*$Storage/ &&
		    $line =~ /^.\s*(.+?)\$Storage\s/ &&
		    $1 !~ /[\,\)]\s*$/) {
			WARN("STORAGE_CLASS",
			     "storage class should be at the beginning of the declaration\n" . $herecurr);
		}

# check the location of the inline attribute, that it is between
# storage class and type.
		if ($line =~ /\b$Type\s+$Inline\b/ ||
		    $line =~ /\b$Inline\s+$Storage\b/) {
			ERROR("INLINE_LOCATION",
			      "inline keyword should sit between storage class and type\n" . $herecurr);
		}

# Check for __inline__ and __inline, prefer inline
		if ($realfile !~ m@\binclude/uapi/@ &&
		    $line =~ /\b(__inline__|__inline)\b/) {
			if (WARN("INLINE",
				 "plain inline is preferred over $1\n" . $herecurr) &&
			    $fix) {
				$fixed[$fixlinenr] =~ s/\b(__inline__|__inline)\b/inline/;

			}
		}

# Check for __attribute__ packed, prefer __packed
		if ($realfile !~ m@\binclude/uapi/@ &&
		    $line =~ /\b__attribute__\s*\(\s*\(.*\bpacked\b/) {
			WARN("PREFER_PACKED",
			     "__packed is preferred over __attribute__((packed))\n" . $herecurr);
		}

# Check for __attribute__ aligned, prefer __aligned
		if ($realfile !~ m@\binclude/uapi/@ &&
		    $line =~ /\b__attribute__\s*\(\s*\(.*aligned/) {
			WARN("PREFER_ALIGNED",
			     "__aligned(size) is preferred over __attribute__((aligned(size)))\n" . $herecurr);
		}

# Check for __attribute__ section, prefer __section
		if ($realfile !~ m@\binclude/uapi/@ &&
		    $line =~ /\b__attribute__\s*\(\s*\(.*_*section_*\s*\(\s*("[^"]*")/) {
			my $old = substr($rawline, $-[1], $+[1] - $-[1]);
			my $new = substr($old, 1, -1);
			if (WARN("PREFER_SECTION",
				 "__section($new) is preferred over __attribute__((section($old)))\n" . $herecurr) &&
			    $fix) {
				$fixed[$fixlinenr] =~ s/\b__attribute__\s*\(\s*\(\s*_*section_*\s*\(\s*\Q$old\E\s*\)\s*\)\s*\)/__section($new)/;
			}
		}

# Check for __attribute__ format(printf, prefer __printf
		if ($realfile !~ m@\binclude/uapi/@ &&
		    $line =~ /\b__attribute__\s*\(\s*\(\s*format\s*\(\s*printf/) {
			if (WARN("PREFER_PRINTF",
				 "__printf(string-index, first-to-check) is preferred over __attribute__((format(printf, string-index, first-to-check)))\n" . $herecurr) &&
			    $fix) {
				$fixed[$fixlinenr] =~ s/\b__attribute__\s*\(\s*\(\s*format\s*\(\s*printf\s*,\s*(.*)\)\s*\)\s*\)/"__printf(" . trim($1) . ")"/ex;

			}
		}

# Check for __attribute__ format(scanf, prefer __scanf
		if ($realfile !~ m@\binclude/uapi/@ &&
		    $line =~ /\b__attribute__\s*\(\s*\(\s*format\s*\(\s*scanf\b/) {
			if (WARN("PREFER_SCANF",
				 "__scanf(string-index, first-to-check) is preferred over __attribute__((format(scanf, string-index, first-to-check)))\n" . $herecurr) &&
			    $fix) {
				$fixed[$fixlinenr] =~ s/\b__attribute__\s*\(\s*\(\s*format\s*\(\s*scanf\s*,\s*(.*)\)\s*\)\s*\)/"__scanf(" . trim($1) . ")"/ex;
			}
		}

# Check for __attribute__ weak, or __weak declarations (may have link issues)
		if ($perl_version_ok &&
		    $line =~ /(?:$Declare|$DeclareMisordered)\s*$Ident\s*$balanced_parens\s*(?:$Attribute)?\s*;/ &&
		    ($line =~ /\b__attribute__\s*\(\s*\(.*\bweak\b/ ||
		     $line =~ /\b__weak\b/)) {
			ERROR("WEAK_DECLARATION",
			      "Using weak declarations can have unintended link defects\n" . $herecurr);
		}

# check for c99 types like uint8_t used outside of uapi/ and tools/
		if ($realfile !~ m@\binclude/uapi/@ &&
		    $realfile !~ m@\btools/@ &&
		    $line =~ /\b($Declare)\s*$Ident\s*[=;,\[]/) {
			my $type = $1;
			if ($type =~ /\b($typeC99Typedefs)\b/) {
				$type = $1;
				my $kernel_type = 'u';
				$kernel_type = 's' if ($type =~ /^_*[si]/);
				$type =~ /(\d+)/;
				$kernel_type .= $1;
				if (CHK("PREFER_KERNEL_TYPES",
					"Prefer kernel type '$kernel_type' over '$type'\n" . $herecurr) &&
				    $fix) {
					$fixed[$fixlinenr] =~ s/\b$type\b/$kernel_type/;
				}
			}
		}

# check for cast of C90 native int or longer types constants
		if ($line =~ /(\(\s*$C90_int_types\s*\)\s*)($Constant)\b/) {
			my $cast = $1;
			my $const = $2;
			if (WARN("TYPECAST_INT_CONSTANT",
				 "Unnecessary typecast of c90 int constant\n" . $herecurr) &&
			    $fix) {
				my $suffix = "";
				my $newconst = $const;
				$newconst =~ s/${Int_type}$//;
				$suffix .= 'U' if ($cast =~ /\bunsigned\b/);
				if ($cast =~ /\blong\s+long\b/) {
					$suffix .= 'LL';
				} elsif ($cast =~ /\blong\b/) {
					$suffix .= 'L';
				}
				$fixed[$fixlinenr] =~ s/\Q$cast\E$const\b/$newconst$suffix/;
			}
		}

# check for sizeof(&)
		if ($line =~ /\bsizeof\s*\(\s*\&/) {
			WARN("SIZEOF_ADDRESS",
			     "sizeof(& should be avoided\n" . $herecurr);
		}

# check for sizeof without parenthesis
		if ($line =~ /\bsizeof\s+((?:\*\s*|)$Lval|$Type(?:\s+$Lval|))/) {
			if (WARN("SIZEOF_PARENTHESIS",
				 "sizeof $1 should be sizeof($1)\n" . $herecurr) &&
			    $fix) {
				$fixed[$fixlinenr] =~ s/\bsizeof\s+((?:\*\s*|)$Lval|$Type(?:\s+$Lval|))/"sizeof(" . trim($1) . ")"/ex;
			}
		}

# check for struct spinlock declarations
		if ($line =~ /^.\s*\bstruct\s+spinlock\s+\w+\s*;/) {
			WARN("USE_SPINLOCK_T",
			     "struct spinlock should be spinlock_t\n" . $herecurr);
		}

# check for seq_printf uses that could be seq_puts
		if ($sline =~ /\bseq_printf\s*\(.*"\s*\)\s*;\s*$/) {
			my $fmt = get_quoted_string($line, $rawline);
			$fmt =~ s/%%//g;
			if ($fmt !~ /%/) {
				if (WARN("PREFER_SEQ_PUTS",
					 "Prefer seq_puts to seq_printf\n" . $herecurr) &&
				    $fix) {
					$fixed[$fixlinenr] =~ s/\bseq_printf\b/seq_puts/;
				}
			}
		}

# check for vsprintf extension %p<foo> misuses
		if ($perl_version_ok &&
		    defined $stat &&
		    $stat =~ /^\+(?![^\{]*\{\s*).*\b(\w+)\s*\(.*$String\s*,/s &&
		    $1 !~ /^_*volatile_*$/) {
			my $stat_real;

			my $lc = $stat =~ tr@\n@@;
			$lc = $lc + $linenr;
		        for (my $count = $linenr; $count <= $lc; $count++) {
				my $specifier;
				my $extension;
				my $qualifier;
				my $bad_specifier = "";
				my $fmt = get_quoted_string($lines[$count - 1], raw_line($count, 0));
				$fmt =~ s/%%//g;

				while ($fmt =~ /(\%[\*\d\.]*p(\w)(\w*))/g) {
					$specifier = $1;
					$extension = $2;
<<<<<<< HEAD
					if ($extension !~ /[SsBKRraEehMmIiUDdgVCbGNOxt]/) {
=======
					$qualifier = $3;
					if ($extension !~ /[SsBKRraEhMmIiUDdgVCbGNOxtf]/ ||
					    ($extension eq "f" &&
					     defined $qualifier && $qualifier !~ /^w/)) {
>>>>>>> 1afc1403
						$bad_specifier = $specifier;
						last;
					}
					if ($extension eq "x" && !defined($stat_real)) {
						if (!defined($stat_real)) {
							$stat_real = get_stat_real($linenr, $lc);
						}
						WARN("VSPRINTF_SPECIFIER_PX",
						     "Using vsprintf specifier '\%px' potentially exposes the kernel memory layout, if you don't really need the address please consider using '\%p'.\n" . "$here\n$stat_real\n");
					}
				}
				if ($bad_specifier ne "") {
					my $stat_real = get_stat_real($linenr, $lc);
					my $ext_type = "Invalid";
					my $use = "";
					if ($bad_specifier =~ /p[Ff]/) {
						$use = " - use %pS instead";
						$use =~ s/pS/ps/ if ($bad_specifier =~ /pf/);
					}

					WARN("VSPRINTF_POINTER_EXTENSION",
					     "$ext_type vsprintf pointer extension '$bad_specifier'$use\n" . "$here\n$stat_real\n");
				}
			}
		}

# Check for misused memsets
		if ($perl_version_ok &&
		    defined $stat &&
		    $stat =~ /^\+(?:.*?)\bmemset\s*\(\s*$FuncArg\s*,\s*$FuncArg\s*\,\s*$FuncArg\s*\)/) {

			my $ms_addr = $2;
			my $ms_val = $7;
			my $ms_size = $12;

			if ($ms_size =~ /^(0x|)0$/i) {
				ERROR("MEMSET",
				      "memset to 0's uses 0 as the 2nd argument, not the 3rd\n" . "$here\n$stat\n");
			} elsif ($ms_size =~ /^(0x|)1$/i) {
				WARN("MEMSET",
				     "single byte memset is suspicious. Swapped 2nd/3rd argument?\n" . "$here\n$stat\n");
			}
		}

# Check for memcpy(foo, bar, ETH_ALEN) that could be ether_addr_copy(foo, bar)
#		if ($perl_version_ok &&
#		    defined $stat &&
#		    $stat =~ /^\+(?:.*?)\bmemcpy\s*\(\s*$FuncArg\s*,\s*$FuncArg\s*\,\s*ETH_ALEN\s*\)/) {
#			if (WARN("PREFER_ETHER_ADDR_COPY",
#				 "Prefer ether_addr_copy() over memcpy() if the Ethernet addresses are __aligned(2)\n" . "$here\n$stat\n") &&
#			    $fix) {
#				$fixed[$fixlinenr] =~ s/\bmemcpy\s*\(\s*$FuncArg\s*,\s*$FuncArg\s*\,\s*ETH_ALEN\s*\)/ether_addr_copy($2, $7)/;
#			}
#		}

# Check for memcmp(foo, bar, ETH_ALEN) that could be ether_addr_equal*(foo, bar)
#		if ($perl_version_ok &&
#		    defined $stat &&
#		    $stat =~ /^\+(?:.*?)\bmemcmp\s*\(\s*$FuncArg\s*,\s*$FuncArg\s*\,\s*ETH_ALEN\s*\)/) {
#			WARN("PREFER_ETHER_ADDR_EQUAL",
#			     "Prefer ether_addr_equal() or ether_addr_equal_unaligned() over memcmp()\n" . "$here\n$stat\n")
#		}

# check for memset(foo, 0x0, ETH_ALEN) that could be eth_zero_addr
# check for memset(foo, 0xFF, ETH_ALEN) that could be eth_broadcast_addr
#		if ($perl_version_ok &&
#		    defined $stat &&
#		    $stat =~ /^\+(?:.*?)\bmemset\s*\(\s*$FuncArg\s*,\s*$FuncArg\s*\,\s*ETH_ALEN\s*\)/) {
#
#			my $ms_val = $7;
#
#			if ($ms_val =~ /^(?:0x|)0+$/i) {
#				if (WARN("PREFER_ETH_ZERO_ADDR",
#					 "Prefer eth_zero_addr over memset()\n" . "$here\n$stat\n") &&
#				    $fix) {
#					$fixed[$fixlinenr] =~ s/\bmemset\s*\(\s*$FuncArg\s*,\s*$FuncArg\s*,\s*ETH_ALEN\s*\)/eth_zero_addr($2)/;
#				}
#			} elsif ($ms_val =~ /^(?:0xff|255)$/i) {
#				if (WARN("PREFER_ETH_BROADCAST_ADDR",
#					 "Prefer eth_broadcast_addr() over memset()\n" . "$here\n$stat\n") &&
#				    $fix) {
#					$fixed[$fixlinenr] =~ s/\bmemset\s*\(\s*$FuncArg\s*,\s*$FuncArg\s*,\s*ETH_ALEN\s*\)/eth_broadcast_addr($2)/;
#				}
#			}
#		}

# typecasts on min/max could be min_t/max_t
		if ($perl_version_ok &&
		    defined $stat &&
		    $stat =~ /^\+(?:.*?)\b(min|max)\s*\(\s*$FuncArg\s*,\s*$FuncArg\s*\)/) {
			if (defined $2 || defined $7) {
				my $call = $1;
				my $cast1 = deparenthesize($2);
				my $arg1 = $3;
				my $cast2 = deparenthesize($7);
				my $arg2 = $8;
				my $cast;

				if ($cast1 ne "" && $cast2 ne "" && $cast1 ne $cast2) {
					$cast = "$cast1 or $cast2";
				} elsif ($cast1 ne "") {
					$cast = $cast1;
				} else {
					$cast = $cast2;
				}
				WARN("MINMAX",
				     "$call() should probably be ${call}_t($cast, $arg1, $arg2)\n" . "$here\n$stat\n");
			}
		}

# check usleep_range arguments
		if ($perl_version_ok &&
		    defined $stat &&
		    $stat =~ /^\+(?:.*?)\busleep_range\s*\(\s*($FuncArg)\s*,\s*($FuncArg)\s*\)/) {
			my $min = $1;
			my $max = $7;
			if ($min eq $max) {
				WARN("USLEEP_RANGE",
				     "usleep_range should not use min == max args; see Documentation/timers/timers-howto.rst\n" . "$here\n$stat\n");
			} elsif ($min =~ /^\d+$/ && $max =~ /^\d+$/ &&
				 $min > $max) {
				WARN("USLEEP_RANGE",
				     "usleep_range args reversed, use min then max; see Documentation/timers/timers-howto.rst\n" . "$here\n$stat\n");
			}
		}

# check for naked sscanf
		if ($perl_version_ok &&
		    defined $stat &&
		    $line =~ /\bsscanf\b/ &&
		    ($stat !~ /$Ident\s*=\s*sscanf\s*$balanced_parens/ &&
		     $stat !~ /\bsscanf\s*$balanced_parens\s*(?:$Compare)/ &&
		     $stat !~ /(?:$Compare)\s*\bsscanf\s*$balanced_parens/)) {
			my $lc = $stat =~ tr@\n@@;
			$lc = $lc + $linenr;
			my $stat_real = get_stat_real($linenr, $lc);
			WARN("NAKED_SSCANF",
			     "unchecked sscanf return value\n" . "$here\n$stat_real\n");
		}

# check for simple sscanf that should be kstrto<foo>
		if ($perl_version_ok &&
		    defined $stat &&
		    $line =~ /\bsscanf\b/) {
			my $lc = $stat =~ tr@\n@@;
			$lc = $lc + $linenr;
			my $stat_real = get_stat_real($linenr, $lc);
			if ($stat_real =~ /\bsscanf\b\s*\(\s*$FuncArg\s*,\s*("[^"]+")/) {
				my $format = $6;
				my $count = $format =~ tr@%@%@;
				if ($count == 1 &&
				    $format =~ /^"\%(?i:ll[udxi]|[udxi]ll|ll|[hl]h?[udxi]|[udxi][hl]h?|[hl]h?|[udxi])"$/) {
					WARN("SSCANF_TO_KSTRTO",
					     "Prefer kstrto<type> to single variable sscanf\n" . "$here\n$stat_real\n");
				}
			}
		}

# check for new externs in .h files.
		if ($realfile =~ /\.h$/ &&
		    $line =~ /^\+\s*(extern\s+)$Type\s*$Ident\s*\(/s) {
			if (CHK("AVOID_EXTERNS",
				"extern prototypes should be avoided in .h files\n" . $herecurr) &&
			    $fix) {
				$fixed[$fixlinenr] =~ s/(.*)\bextern\b\s*(.*)/$1$2/;
			}
		}

# check for new externs in .c files.
		if ($realfile =~ /\.c$/ && defined $stat &&
		    $stat =~ /^.\s*(?:extern\s+)?$Type\s+($Ident)(\s*)\(/s)
		{
			my $function_name = $1;
			my $paren_space = $2;

			my $s = $stat;
			if (defined $cond) {
				substr($s, 0, length($cond), '');
			}
			if ($s =~ /^\s*;/ &&
			    $function_name ne 'uninitialized_var')
			{
				WARN("AVOID_EXTERNS",
				     "externs should be avoided in .c files\n" .  $herecurr);
			}

			if ($paren_space =~ /\n/) {
				WARN("FUNCTION_ARGUMENTS",
				     "arguments for function declarations should follow identifier\n" . $herecurr);
			}

		} elsif ($realfile =~ /\.c$/ && defined $stat &&
		    $stat =~ /^.\s*extern\s+/)
		{
			WARN("AVOID_EXTERNS",
			     "externs should be avoided in .c files\n" .  $herecurr);
		}

# check for function declarations that have arguments without identifier names
		if (defined $stat &&
		    $stat =~ /^.\s*(?:extern\s+)?$Type\s*(?:$Ident|\(\s*\*\s*$Ident\s*\))\s*\(\s*([^{]+)\s*\)\s*;/s &&
		    $1 ne "void") {
			my $args = trim($1);
			while ($args =~ m/\s*($Type\s*(?:$Ident|\(\s*\*\s*$Ident?\s*\)\s*$balanced_parens)?)/g) {
				my $arg = trim($1);
				if ($arg =~ /^$Type$/ && $arg !~ /enum\s+$Ident$/) {
					WARN("FUNCTION_ARGUMENTS",
					     "function definition argument '$arg' should also have an identifier name\n" . $herecurr);
				}
			}
		}

# check for function definitions
		if ($perl_version_ok &&
		    defined $stat &&
		    $stat =~ /^.\s*(?:$Storage\s+)?$Type\s*($Ident)\s*$balanced_parens\s*{/s) {
			$context_function = $1;

# check for multiline function definition with misplaced open brace
			my $ok = 0;
			my $cnt = statement_rawlines($stat);
			my $herectx = $here . "\n";
			for (my $n = 0; $n < $cnt; $n++) {
				my $rl = raw_line($linenr, $n);
				$herectx .=  $rl . "\n";
				$ok = 1 if ($rl =~ /^[ \+]\{/);
				$ok = 1 if ($rl =~ /\{/ && $n == 0);
				last if $rl =~ /^[ \+].*\{/;
			}
			if (!$ok) {
				ERROR("OPEN_BRACE",
				      "open brace '{' following function definitions go on the next line\n" . $herectx);
			}
		}

# checks for new __setup's
		if ($rawline =~ /\b__setup\("([^"]*)"/) {
			my $name = $1;

			if (!grep(/$name/, @setup_docs)) {
				CHK("UNDOCUMENTED_SETUP",
				    "__setup appears un-documented -- check Documentation/admin-guide/kernel-parameters.rst\n" . $herecurr);
			}
		}

# check for pointless casting of alloc functions
		if ($line =~ /\*\s*\)\s*$allocFunctions\b/) {
			WARN("UNNECESSARY_CASTS",
			     "unnecessary cast may hide bugs, see http://c-faq.com/malloc/mallocnocast.html\n" . $herecurr);
		}

# alloc style
# p = alloc(sizeof(struct foo), ...) should be p = alloc(sizeof(*p), ...)
		if ($perl_version_ok &&
		    $line =~ /\b($Lval)\s*\=\s*(?:$balanced_parens)?\s*((?:kv|k|v)[mz]alloc(?:_node)?)\s*\(\s*(sizeof\s*\(\s*struct\s+$Lval\s*\))/) {
			CHK("ALLOC_SIZEOF_STRUCT",
			    "Prefer $3(sizeof(*$1)...) over $3($4...)\n" . $herecurr);
		}

# check for k[mz]alloc with multiplies that could be kmalloc_array/kcalloc
		if ($perl_version_ok &&
		    defined $stat &&
		    $stat =~ /^\+\s*($Lval)\s*\=\s*(?:$balanced_parens)?\s*(k[mz]alloc)\s*\(\s*($FuncArg)\s*\*\s*($FuncArg)\s*,/) {
			my $oldfunc = $3;
			my $a1 = $4;
			my $a2 = $10;
			my $newfunc = "kmalloc_array";
			$newfunc = "kcalloc" if ($oldfunc eq "kzalloc");
			my $r1 = $a1;
			my $r2 = $a2;
			if ($a1 =~ /^sizeof\s*\S/) {
				$r1 = $a2;
				$r2 = $a1;
			}
			if ($r1 !~ /^sizeof\b/ && $r2 =~ /^sizeof\s*\S/ &&
			    !($r1 =~ /^$Constant$/ || $r1 =~ /^[A-Z_][A-Z0-9_]*$/)) {
				my $cnt = statement_rawlines($stat);
				my $herectx = get_stat_here($linenr, $cnt, $here);

				if (WARN("ALLOC_WITH_MULTIPLY",
					 "Prefer $newfunc over $oldfunc with multiply\n" . $herectx) &&
				    $cnt == 1 &&
				    $fix) {
					$fixed[$fixlinenr] =~ s/\b($Lval)\s*\=\s*(?:$balanced_parens)?\s*(k[mz]alloc)\s*\(\s*($FuncArg)\s*\*\s*($FuncArg)/$1 . ' = ' . "$newfunc(" . trim($r1) . ', ' . trim($r2)/e;
				}
			}
		}

# check for krealloc arg reuse
		if ($perl_version_ok &&
		    $line =~ /\b($Lval)\s*\=\s*(?:$balanced_parens)?\s*krealloc\s*\(\s*($Lval)\s*,/ &&
		    $1 eq $3) {
			WARN("KREALLOC_ARG_REUSE",
			     "Reusing the krealloc arg is almost always a bug\n" . $herecurr);
		}

# check for alloc argument mismatch
		if ($line =~ /\b(kcalloc|kmalloc_array)\s*\(\s*sizeof\b/) {
			WARN("ALLOC_ARRAY_ARGS",
			     "$1 uses number as first arg, sizeof is generally wrong\n" . $herecurr);
		}

# check for multiple semicolons
		if ($line =~ /;\s*;\s*$/) {
			if (WARN("ONE_SEMICOLON",
				 "Statements terminations use 1 semicolon\n" . $herecurr) &&
			    $fix) {
				$fixed[$fixlinenr] =~ s/(\s*;\s*){2,}$/;/g;
			}
		}

# check for #defines like: 1 << <digit> that could be BIT(digit), it is not exported to uapi
		if ($realfile !~ m@^include/uapi/@ &&
		    $line =~ /#\s*define\s+\w+\s+\(?\s*1\s*([ulUL]*)\s*\<\<\s*(?:\d+|$Ident)\s*\)?/) {
			my $ull = "";
			$ull = "_ULL" if (defined($1) && $1 =~ /ll/i);
			if (CHK("BIT_MACRO",
				"Prefer using the BIT$ull macro\n" . $herecurr) &&
			    $fix) {
				$fixed[$fixlinenr] =~ s/\(?\s*1\s*[ulUL]*\s*<<\s*(\d+|$Ident)\s*\)?/BIT${ull}($1)/;
			}
		}

# check for #if defined CONFIG_<FOO> || defined CONFIG_<FOO>_MODULE
		if ($line =~ /^\+\s*#\s*if\s+defined(?:\s*\(?\s*|\s+)(CONFIG_[A-Z_]+)\s*\)?\s*\|\|\s*defined(?:\s*\(?\s*|\s+)\1_MODULE\s*\)?\s*$/) {
			my $config = $1;
			if (WARN("PREFER_IS_ENABLED",
				 "Prefer IS_ENABLED(<FOO>) to CONFIG_<FOO> || CONFIG_<FOO>_MODULE\n" . $herecurr) &&
			    $fix) {
				$fixed[$fixlinenr] = "\+#if IS_ENABLED($config)";
			}
		}

# check for case / default statements not preceded by break/fallthrough/switch
		if ($line =~ /^.\s*(?:case\s+(?:$Ident|$Constant)\s*|default):/) {
			my $has_break = 0;
			my $has_statement = 0;
			my $count = 0;
			my $prevline = $linenr;
			while ($prevline > 1 && ($file || $count < 3) && !$has_break) {
				$prevline--;
				my $rline = $rawlines[$prevline - 1];
				my $fline = $lines[$prevline - 1];
				last if ($fline =~ /^\@\@/);
				next if ($fline =~ /^\-/);
				next if ($fline =~ /^.(?:\s*(?:case\s+(?:$Ident|$Constant)[\s$;]*|default):[\s$;]*)*$/);
				$has_break = 1 if ($rline =~ /fall[\s_-]*(through|thru)/i);
				next if ($fline =~ /^.[\s$;]*$/);
				$has_statement = 1;
				$count++;
				$has_break = 1 if ($fline =~ /\bswitch\b|\b(?:break\s*;[\s$;]*$|exit\s*\(\b|return\b|goto\b|continue\b)/);
			}
			if (!$has_break && $has_statement) {
				WARN("MISSING_BREAK",
				     "Possible switch case/default not preceded by break or fallthrough comment\n" . $herecurr);
			}
		}

# check for switch/default statements without a break;
		if ($perl_version_ok &&
		    defined $stat &&
		    $stat =~ /^\+[$;\s]*(?:case[$;\s]+\w+[$;\s]*:[$;\s]*|)*[$;\s]*\bdefault[$;\s]*:[$;\s]*;/g) {
			my $cnt = statement_rawlines($stat);
			my $herectx = get_stat_here($linenr, $cnt, $here);

			WARN("DEFAULT_NO_BREAK",
			     "switch default: should use break\n" . $herectx);
		}

# check for gcc specific __FUNCTION__
		if ($line =~ /\b__FUNCTION__\b/) {
			if (WARN("USE_FUNC",
				 "__func__ should be used instead of gcc specific __FUNCTION__\n"  . $herecurr) &&
			    $fix) {
				$fixed[$fixlinenr] =~ s/\b__FUNCTION__\b/__func__/g;
			}
		}

# check for uses of __DATE__, __TIME__, __TIMESTAMP__
		while ($line =~ /\b(__(?:DATE|TIME|TIMESTAMP)__)\b/g) {
			ERROR("DATE_TIME",
			      "Use of the '$1' macro makes the build non-deterministic\n" . $herecurr);
		}

# check for use of yield()
		if ($line =~ /\byield\s*\(\s*\)/) {
			WARN("YIELD",
			     "Using yield() is generally wrong. See yield() kernel-doc (sched/core.c)\n"  . $herecurr);
		}

# check for comparisons against true and false
		if ($line =~ /\+\s*(.*?)\b(true|false|$Lval)\s*(==|\!=)\s*(true|false|$Lval)\b(.*)$/i) {
			my $lead = $1;
			my $arg = $2;
			my $test = $3;
			my $otype = $4;
			my $trail = $5;
			my $op = "!";

			($arg, $otype) = ($otype, $arg) if ($arg =~ /^(?:true|false)$/i);

			my $type = lc($otype);
			if ($type =~ /^(?:true|false)$/) {
				if (("$test" eq "==" && "$type" eq "true") ||
				    ("$test" eq "!=" && "$type" eq "false")) {
					$op = "";
				}

				CHK("BOOL_COMPARISON",
				    "Using comparison to $otype is error prone\n" . $herecurr);

## maybe suggesting a correct construct would better
##				    "Using comparison to $otype is error prone.  Perhaps use '${lead}${op}${arg}${trail}'\n" . $herecurr);

			}
		}

# check for semaphores initialized locked
		if ($line =~ /^.\s*sema_init.+,\W?0\W?\)/) {
			WARN("CONSIDER_COMPLETION",
			     "consider using a completion\n" . $herecurr);
		}

# recommend kstrto* over simple_strto* and strict_strto*
		if ($line =~ /\b((simple|strict)_(strto(l|ll|ul|ull)))\s*\(/) {
			WARN("CONSIDER_KSTRTO",
			     "$1 is obsolete, use k$3 instead\n" . $herecurr);
		}

# check for __initcall(), use device_initcall() explicitly or more appropriate function please
		if ($line =~ /^.\s*__initcall\s*\(/) {
			WARN("USE_DEVICE_INITCALL",
			     "please use device_initcall() or more appropriate function instead of __initcall() (see include/linux/init.h)\n" . $herecurr);
		}

# check for spin_is_locked(), suggest lockdep instead
		if ($line =~ /\bspin_is_locked\(/) {
			WARN("USE_LOCKDEP",
			     "Where possible, use lockdep_assert_held instead of assertions based on spin_is_locked\n" . $herecurr);
		}

# check for deprecated apis
		if ($line =~ /\b($deprecated_apis_search)\b\s*\(/) {
			my $deprecated_api = $1;
			my $new_api = $deprecated_apis{$deprecated_api};
			WARN("DEPRECATED_API",
			     "Deprecated use of '$deprecated_api', prefer '$new_api' instead\n" . $herecurr);
		}

# check for various structs that are normally const (ops, kgdb, device_tree)
# and avoid what seem like struct definitions 'struct foo {'
		if ($line !~ /\bconst\b/ &&
		    $line =~ /\bstruct\s+($const_structs)\b(?!\s*\{)/) {
			WARN("CONST_STRUCT",
			     "struct $1 should normally be const\n" . $herecurr);
		}

# use of NR_CPUS is usually wrong
# ignore definitions of NR_CPUS and usage to define arrays as likely right
		if ($line =~ /\bNR_CPUS\b/ &&
		    $line !~ /^.\s*\s*#\s*if\b.*\bNR_CPUS\b/ &&
		    $line !~ /^.\s*\s*#\s*define\b.*\bNR_CPUS\b/ &&
		    $line !~ /^.\s*$Declare\s.*\[[^\]]*NR_CPUS[^\]]*\]/ &&
		    $line !~ /\[[^\]]*\.\.\.[^\]]*NR_CPUS[^\]]*\]/ &&
		    $line !~ /\[[^\]]*NR_CPUS[^\]]*\.\.\.[^\]]*\]/)
		{
			WARN("NR_CPUS",
			     "usage of NR_CPUS is often wrong - consider using cpu_possible(), num_possible_cpus(), for_each_possible_cpu(), etc\n" . $herecurr);
		}

# Use of __ARCH_HAS_<FOO> or ARCH_HAVE_<BAR> is wrong.
		if ($line =~ /\+\s*#\s*define\s+((?:__)?ARCH_(?:HAS|HAVE)\w*)\b/) {
			ERROR("DEFINE_ARCH_HAS",
			      "#define of '$1' is wrong - use Kconfig variables or standard guards instead\n" . $herecurr);
		}

# likely/unlikely comparisons similar to "(likely(foo) > 0)"
		if ($perl_version_ok &&
		    $line =~ /\b((?:un)?likely)\s*\(\s*$FuncArg\s*\)\s*$Compare/) {
			WARN("LIKELY_MISUSE",
			     "Using $1 should generally have parentheses around the comparison\n" . $herecurr);
		}

# nested likely/unlikely calls
		if ($line =~ /\b(?:(?:un)?likely)\s*\(\s*!?\s*(IS_ERR(?:_OR_NULL|_VALUE)?|WARN)/) {
			WARN("LIKELY_MISUSE",
			     "nested (un)?likely() calls, $1 already uses unlikely() internally\n" . $herecurr);
		}

# whine mightly about in_atomic
		if ($line =~ /\bin_atomic\s*\(/) {
			if ($realfile =~ m@^drivers/@) {
				ERROR("IN_ATOMIC",
				      "do not use in_atomic in drivers\n" . $herecurr);
			} elsif ($realfile !~ m@^kernel/@) {
				WARN("IN_ATOMIC",
				     "use of in_atomic() is incorrect outside core kernel code\n" . $herecurr);
			}
		}

# check for mutex_trylock_recursive usage
		if ($line =~ /mutex_trylock_recursive/) {
			ERROR("LOCKING",
			      "recursive locking is bad, do not use this ever.\n" . $herecurr);
		}

# check for lockdep_set_novalidate_class
		if ($line =~ /^.\s*lockdep_set_novalidate_class\s*\(/ ||
		    $line =~ /__lockdep_no_validate__\s*\)/ ) {
			if ($realfile !~ m@^kernel/lockdep@ &&
			    $realfile !~ m@^include/linux/lockdep@ &&
			    $realfile !~ m@^drivers/base/core@) {
				ERROR("LOCKDEP",
				      "lockdep_no_validate class is reserved for device->mutex.\n" . $herecurr);
			}
		}

		if ($line =~ /debugfs_create_\w+.*\b$mode_perms_world_writable\b/ ||
		    $line =~ /DEVICE_ATTR.*\b$mode_perms_world_writable\b/) {
			WARN("EXPORTED_WORLD_WRITABLE",
			     "Exporting world writable files is usually an error. Consider more restrictive permissions.\n" . $herecurr);
		}

# check for DEVICE_ATTR uses that could be DEVICE_ATTR_<FOO>
# and whether or not function naming is typical and if
# DEVICE_ATTR permissions uses are unusual too
		if ($perl_version_ok &&
		    defined $stat &&
		    $stat =~ /\bDEVICE_ATTR\s*\(\s*(\w+)\s*,\s*\(?\s*(\s*(?:${multi_mode_perms_string_search}|0[0-7]{3,3})\s*)\s*\)?\s*,\s*(\w+)\s*,\s*(\w+)\s*\)/) {
			my $var = $1;
			my $perms = $2;
			my $show = $3;
			my $store = $4;
			my $octal_perms = perms_to_octal($perms);
			if ($show =~ /^${var}_show$/ &&
			    $store =~ /^${var}_store$/ &&
			    $octal_perms eq "0644") {
				if (WARN("DEVICE_ATTR_RW",
					 "Use DEVICE_ATTR_RW\n" . $herecurr) &&
				    $fix) {
					$fixed[$fixlinenr] =~ s/\bDEVICE_ATTR\s*\(\s*$var\s*,\s*\Q$perms\E\s*,\s*$show\s*,\s*$store\s*\)/DEVICE_ATTR_RW(${var})/;
				}
			} elsif ($show =~ /^${var}_show$/ &&
				 $store =~ /^NULL$/ &&
				 $octal_perms eq "0444") {
				if (WARN("DEVICE_ATTR_RO",
					 "Use DEVICE_ATTR_RO\n" . $herecurr) &&
				    $fix) {
					$fixed[$fixlinenr] =~ s/\bDEVICE_ATTR\s*\(\s*$var\s*,\s*\Q$perms\E\s*,\s*$show\s*,\s*NULL\s*\)/DEVICE_ATTR_RO(${var})/;
				}
			} elsif ($show =~ /^NULL$/ &&
				 $store =~ /^${var}_store$/ &&
				 $octal_perms eq "0200") {
				if (WARN("DEVICE_ATTR_WO",
					 "Use DEVICE_ATTR_WO\n" . $herecurr) &&
				    $fix) {
					$fixed[$fixlinenr] =~ s/\bDEVICE_ATTR\s*\(\s*$var\s*,\s*\Q$perms\E\s*,\s*NULL\s*,\s*$store\s*\)/DEVICE_ATTR_WO(${var})/;
				}
			} elsif ($octal_perms eq "0644" ||
				 $octal_perms eq "0444" ||
				 $octal_perms eq "0200") {
				my $newshow = "$show";
				$newshow = "${var}_show" if ($show ne "NULL" && $show ne "${var}_show");
				my $newstore = $store;
				$newstore = "${var}_store" if ($store ne "NULL" && $store ne "${var}_store");
				my $rename = "";
				if ($show ne $newshow) {
					$rename .= " '$show' to '$newshow'";
				}
				if ($store ne $newstore) {
					$rename .= " '$store' to '$newstore'";
				}
				WARN("DEVICE_ATTR_FUNCTIONS",
				     "Consider renaming function(s)$rename\n" . $herecurr);
			} else {
				WARN("DEVICE_ATTR_PERMS",
				     "DEVICE_ATTR unusual permissions '$perms' used\n" . $herecurr);
			}
		}

# Mode permission misuses where it seems decimal should be octal
# This uses a shortcut match to avoid unnecessary uses of a slow foreach loop
# o Ignore module_param*(...) uses with a decimal 0 permission as that has a
#   specific definition of not visible in sysfs.
# o Ignore proc_create*(...) uses with a decimal 0 permission as that means
#   use the default permissions
		if ($perl_version_ok &&
		    defined $stat &&
		    $line =~ /$mode_perms_search/) {
			foreach my $entry (@mode_permission_funcs) {
				my $func = $entry->[0];
				my $arg_pos = $entry->[1];

				my $lc = $stat =~ tr@\n@@;
				$lc = $lc + $linenr;
				my $stat_real = get_stat_real($linenr, $lc);

				my $skip_args = "";
				if ($arg_pos > 1) {
					$arg_pos--;
					$skip_args = "(?:\\s*$FuncArg\\s*,\\s*){$arg_pos,$arg_pos}";
				}
				my $test = "\\b$func\\s*\\(${skip_args}($FuncArg(?:\\|\\s*$FuncArg)*)\\s*[,\\)]";
				if ($stat =~ /$test/) {
					my $val = $1;
					$val = $6 if ($skip_args ne "");
					if (!($func =~ /^(?:module_param|proc_create)/ && $val eq "0") &&
					    (($val =~ /^$Int$/ && $val !~ /^$Octal$/) ||
					     ($val =~ /^$Octal$/ && length($val) ne 4))) {
						ERROR("NON_OCTAL_PERMISSIONS",
						      "Use 4 digit octal (0777) not decimal permissions\n" . "$here\n" . $stat_real);
					}
					if ($val =~ /^$Octal$/ && (oct($val) & 02)) {
						ERROR("EXPORTED_WORLD_WRITABLE",
						      "Exporting writable files is usually an error. Consider more restrictive permissions.\n" . "$here\n" . $stat_real);
					}
				}
			}
		}

# check for uses of S_<PERMS> that could be octal for readability
		while ($line =~ m{\b($multi_mode_perms_string_search)\b}g) {
			my $oval = $1;
			my $octal = perms_to_octal($oval);
			if (WARN("SYMBOLIC_PERMS",
				 "Symbolic permissions '$oval' are not preferred. Consider using octal permissions '$octal'.\n" . $herecurr) &&
			    $fix) {
				$fixed[$fixlinenr] =~ s/\Q$oval\E/$octal/;
			}
		}

# validate content of MODULE_LICENSE against list from include/linux/module.h
		if ($line =~ /\bMODULE_LICENSE\s*\(\s*($String)\s*\)/) {
			my $extracted_string = get_quoted_string($line, $rawline);
			my $valid_licenses = qr{
						GPL|
						GPL\ v2|
						GPL\ and\ additional\ rights|
						Dual\ BSD/GPL|
						Dual\ MIT/GPL|
						Dual\ MPL/GPL|
						Proprietary
					}x;
			if ($extracted_string !~ /^"(?:$valid_licenses)"$/x) {
				WARN("MODULE_LICENSE",
				     "unknown module license " . $extracted_string . "\n" . $herecurr);
			}
		}

# check for sysctl duplicate constants
		if ($line =~ /\.extra[12]\s*=\s*&(zero|one|int_max)\b/) {
			WARN("DUPLICATED_SYSCTL_CONST",
				"duplicated sysctl range checking value '$1', consider using the shared one in include/linux/sysctl.h\n" . $herecurr);
		}
	}

	# If we have no input at all, then there is nothing to report on
	# so just keep quiet.
	if ($#rawlines == -1) {
		exit(0);
	}

	# In mailback mode only produce a report in the negative, for
	# things that appear to be patches.
	if ($mailback && ($clean == 1 || !$is_patch)) {
		exit(0);
	}

	# This is not a patch, and we are are in 'no-patch' mode so
	# just keep quiet.
	if (!$chk_patch && !$is_patch) {
		exit(0);
	}

	if (!$is_patch && $filename !~ /cover-letter\.patch$/) {
		ERROR("NOT_UNIFIED_DIFF",
		      "Does not appear to be a unified-diff format patch\n");
	}
	if ($is_patch && $has_commit_log && $chk_signoff) {
		if ($signoff == 0) {
			ERROR("MISSING_SIGN_OFF",
			      "Missing Signed-off-by: line(s)\n");
		} elsif (!$authorsignoff) {
			WARN("NO_AUTHOR_SIGN_OFF",
			     "Missing Signed-off-by: line by nominal patch author '$author'\n");
		}
	}

	print report_dump();
	if ($summary && !($clean == 1 && $quiet == 1)) {
		print "$filename " if ($summary_file);
		print "total: $cnt_error errors, $cnt_warn warnings, " .
			(($check)? "$cnt_chk checks, " : "") .
			"$cnt_lines lines checked\n";
	}

	if ($quiet == 0) {
		# If there were any defects found and not already fixing them
		if (!$clean and !$fix) {
			print << "EOM"

NOTE: For some of the reported defects, checkpatch may be able to
      mechanically convert to the typical style using --fix or --fix-inplace.
EOM
		}
		# If there were whitespace errors which cleanpatch can fix
		# then suggest that.
		if ($rpt_cleaners) {
			$rpt_cleaners = 0;
			print << "EOM"

NOTE: Whitespace errors detected.
      You may wish to use scripts/cleanpatch or scripts/cleanfile
EOM
		}
	}

	if ($clean == 0 && $fix &&
	    ("@rawlines" ne "@fixed" ||
	     $#fixed_inserted >= 0 || $#fixed_deleted >= 0)) {
		my $newfile = $filename;
		$newfile .= ".EXPERIMENTAL-checkpatch-fixes" if (!$fix_inplace);
		my $linecount = 0;
		my $f;

		@fixed = fix_inserted_deleted_lines(\@fixed, \@fixed_inserted, \@fixed_deleted);

		open($f, '>', $newfile)
		    or die "$P: Can't open $newfile for write\n";
		foreach my $fixed_line (@fixed) {
			$linecount++;
			if ($file) {
				if ($linecount > 3) {
					$fixed_line =~ s/^\+//;
					print $f $fixed_line . "\n";
				}
			} else {
				print $f $fixed_line . "\n";
			}
		}
		close($f);

		if (!$quiet) {
			print << "EOM";

Wrote EXPERIMENTAL --fix correction(s) to '$newfile'

Do _NOT_ trust the results written to this file.
Do _NOT_ submit these changes without inspecting them for correctness.

This EXPERIMENTAL file is simply a convenience to help rewrite patches.
No warranties, expressed or implied...
EOM
		}
	}

	if ($quiet == 0) {
		print "\n";
		if ($clean == 1) {
			print "$vname has no obvious style problems and is ready for submission.\n";
		} else {
			print "$vname has style problems, please review.\n";
		}
	}
	return $clean;
}<|MERGE_RESOLUTION|>--- conflicted
+++ resolved
@@ -6023,14 +6023,10 @@
 				while ($fmt =~ /(\%[\*\d\.]*p(\w)(\w*))/g) {
 					$specifier = $1;
 					$extension = $2;
-<<<<<<< HEAD
-					if ($extension !~ /[SsBKRraEehMmIiUDdgVCbGNOxt]/) {
-=======
 					$qualifier = $3;
-					if ($extension !~ /[SsBKRraEhMmIiUDdgVCbGNOxtf]/ ||
+					if ($extension !~ /[SsBKRraEehMmIiUDdgVCbGNOxtf]/ ||
 					    ($extension eq "f" &&
 					     defined $qualifier && $qualifier !~ /^w/)) {
->>>>>>> 1afc1403
 						$bad_specifier = $specifier;
 						last;
 					}
