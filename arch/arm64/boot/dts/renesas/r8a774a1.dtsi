--- conflicted
+++ resolved
@@ -879,15 +879,10 @@
 				     "renesas,rcar-gen3-can";
 			reg = <0 0xe6c30000 0 0x1000>;
 			interrupts = <GIC_SPI 186 IRQ_TYPE_LEVEL_HIGH>;
-<<<<<<< HEAD
-			clocks = <&cpg CPG_MOD 916>, <&can_clk>;
-			clock-names = "clkp1", "can_clk";
-=======
 			clocks = <&cpg CPG_MOD 916>,
 				 <&cpg CPG_CORE R8A774A1_CLK_CANFD>,
 				 <&can_clk>;
 			clock-names = "clkp1", "clkp2", "can_clk";
->>>>>>> 0ecfebd2
 			power-domains = <&sysc R8A774A1_PD_ALWAYS_ON>;
 			resets = <&cpg 916>;
 			status = "disabled";
@@ -898,15 +893,10 @@
 				     "renesas,rcar-gen3-can";
 			reg = <0 0xe6c38000 0 0x1000>;
 			interrupts = <GIC_SPI 187 IRQ_TYPE_LEVEL_HIGH>;
-<<<<<<< HEAD
-			clocks = <&cpg CPG_MOD 915>, <&can_clk>;
-			clock-names = "clkp1", "can_clk";
-=======
 			clocks = <&cpg CPG_MOD 915>,
 				 <&cpg CPG_CORE R8A774A1_CLK_CANFD>,
 				 <&can_clk>;
 			clock-names = "clkp1", "clkp2", "can_clk";
->>>>>>> 0ecfebd2
 			power-domains = <&sysc R8A774A1_PD_ALWAYS_ON>;
 			resets = <&cpg 915>;
 			status = "disabled";
