--- conflicted
+++ resolved
@@ -814,8 +814,6 @@
 	status = "okay";
 };
 
-<<<<<<< HEAD
-=======
 &u2phy0 {
 	status = "okay";
 };
@@ -824,7 +822,6 @@
 	status = "okay";
 };
 
->>>>>>> 0c383648
 &u2phy2 {
 	status = "okay";
 };
@@ -876,8 +873,6 @@
 	status = "okay";
 };
 
-<<<<<<< HEAD
-=======
 &usb_host0_xhci {
 	usb-role-switch;
 	status = "okay";
@@ -889,7 +884,6 @@
 	};
 };
 
->>>>>>> 0c383648
 &usb_host1_ehci {
 	status = "okay";
 };
@@ -900,8 +894,6 @@
 
 &usb_host2_xhci {
 	status = "okay";
-<<<<<<< HEAD
-=======
 };
 
 &usbdp_phy0 {
@@ -926,5 +918,4 @@
 			remote-endpoint = <&dp_altmode_mux>;
 		};
 	};
->>>>>>> 0c383648
 };