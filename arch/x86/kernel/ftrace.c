--- conflicted
+++ resolved
@@ -21,12 +21,7 @@
 #include <asm/nops.h>
 
 
-<<<<<<< HEAD
-/* Long is fine, even if it is only 4 bytes ;-) */
-static unsigned long *ftrace_nop;
-=======
 static unsigned char ftrace_nop[MCOUNT_INSN_SIZE];
->>>>>>> c07f62e5
 
 union ftrace_code_union {
 	char code[MCOUNT_INSN_SIZE];
@@ -76,16 +71,6 @@
 	 * No real locking needed, this code is run through
 	 * kstop_machine, or before SMP starts.
 	 */
-<<<<<<< HEAD
-	if (__copy_from_user_inatomic(replaced, (char __user *)ip, MCOUNT_INSN_SIZE))
-		return 1;
-
-	if (memcmp(replaced, old_code, MCOUNT_INSN_SIZE) != 0)
-		return 2;
-
-	WARN_ON_ONCE(__copy_to_user_inatomic((char __user *)ip, new_code,
-				    MCOUNT_INSN_SIZE));
-=======
 
 	/* read the text we want to modify */
 	if (probe_kernel_read(replaced, (void *)ip, MCOUNT_INSN_SIZE))
@@ -98,7 +83,6 @@
 	/* replace the text with the new text */
 	if (probe_kernel_write((void *)ip, new_code, MCOUNT_INSN_SIZE))
 		return -EPERM;
->>>>>>> c07f62e5
 
 	sync_core();
 
@@ -120,16 +104,6 @@
 
 int __init ftrace_dyn_arch_init(void *data)
 {
-<<<<<<< HEAD
-	/* mcount is initialized as a nop */
-	*data = 0;
-	return 0;
-}
-
-int __init ftrace_dyn_arch_init(void *data)
-{
-=======
->>>>>>> c07f62e5
 	extern const unsigned char ftrace_test_p6nop[];
 	extern const unsigned char ftrace_test_nop5[];
 	extern const unsigned char ftrace_test_jmp[];
@@ -150,12 +124,6 @@
 	 * TODO: check the cpuid to determine the best nop.
 	 */
 	asm volatile (
-<<<<<<< HEAD
-		"jmp ftrace_test_jmp\n"
-		/* This code needs to stay around */
-		".section .text, \"ax\"\n"
-=======
->>>>>>> c07f62e5
 		"ftrace_test_jmp:"
 		"jmp ftrace_test_p6nop\n"
 		"nop\n"
@@ -166,11 +134,6 @@
 		"jmp 1f\n"
 		"ftrace_test_nop5:"
 		".byte 0x66,0x66,0x66,0x66,0x90\n"
-<<<<<<< HEAD
-		"jmp 1f\n"
-		".previous\n"
-=======
->>>>>>> c07f62e5
 		"1:"
 		".section .fixup, \"ax\"\n"
 		"2:	movl $1, %0\n"
@@ -185,17 +148,6 @@
 	switch (faulted) {
 	case 0:
 		pr_info("ftrace: converting mcount calls to 0f 1f 44 00 00\n");
-<<<<<<< HEAD
-		ftrace_nop = (unsigned long *)ftrace_test_p6nop;
-		break;
-	case 1:
-		pr_info("ftrace: converting mcount calls to 66 66 66 66 90\n");
-		ftrace_nop = (unsigned long *)ftrace_test_nop5;
-		break;
-	case 2:
-		pr_info("ftrace: converting mcount calls to jmp . + 5\n");
-		ftrace_nop = (unsigned long *)ftrace_test_jmp;
-=======
 		memcpy(ftrace_nop, ftrace_test_p6nop, MCOUNT_INSN_SIZE);
 		break;
 	case 1:
@@ -205,7 +157,6 @@
 	case 2:
 		pr_info("ftrace: converting mcount calls to jmp . + 5\n");
 		memcpy(ftrace_nop, ftrace_test_jmp, MCOUNT_INSN_SIZE);
->>>>>>> c07f62e5
 		break;
 	}
 
