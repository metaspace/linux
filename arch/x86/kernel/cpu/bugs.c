--- conflicted
+++ resolved
@@ -422,8 +422,6 @@
 	if (boot_cpu_has_bug(X86_BUG_MDS) || (boot_cpu_has_bug(X86_BUG_TAA) &&
 					      boot_cpu_has(X86_FEATURE_RTM)))
 		setup_force_cpu_cap(X86_FEATURE_CLEAR_CPU_BUF);
-<<<<<<< HEAD
-=======
 
 	/*
 	 * X86_FEATURE_CLEAR_CPU_BUF could be enabled by other VERW based
@@ -431,7 +429,6 @@
 	 */
 	if (boot_cpu_has(X86_FEATURE_CLEAR_CPU_BUF))
 		static_branch_disable(&mmio_stale_data_clear);
->>>>>>> f6cef5f8
 	else
 		static_branch_enable(&mmio_stale_data_clear);
 
