--- conflicted
+++ resolved
@@ -7,11 +7,7 @@
 
 readonly PEER_NS="ns-peer-$(mktemp -u XXXXXX)"
 
-<<<<<<< HEAD
-BPF_FILE="xdp_dummy.o"
-=======
 BPF_FILE="xdp_dummy.bpf.o"
->>>>>>> 0c383648
 
 # set global exit status, but never reset nonzero one.
 check_err()
