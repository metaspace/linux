--- conflicted
+++ resolved
@@ -938,11 +938,7 @@
 {
 	struct dispatch_data *data = ctx;
 	int sock_fd;
-<<<<<<< HEAD
-	FILE *log_fd = NULL;
-=======
 	FILE *log_fp = NULL;
->>>>>>> 754e0b0e
 
 	sock_fd = data->sock_fd;
 
@@ -1005,13 +1001,8 @@
 
 			/* collect all logs */
 			if (msg_test_done.test_done.have_log) {
-<<<<<<< HEAD
-				log_fd = open_memstream(&result->log_buf, &result->log_cnt);
-				if (!log_fd)
-=======
 				log_fp = open_memstream(&result->log_buf, &result->log_cnt);
 				if (!log_fp)
->>>>>>> 754e0b0e
 					goto error;
 
 				while (true) {
@@ -1022,21 +1013,12 @@
 					if (msg_log.type != MSG_TEST_LOG)
 						goto error;
 
-<<<<<<< HEAD
-					fprintf(log_fd, "%s", msg_log.test_log.log_buf);
-					if (msg_log.test_log.is_last)
-						break;
-				}
-				fclose(log_fd);
-				log_fd = NULL;
-=======
 					fprintf(log_fp, "%s", msg_log.test_log.log_buf);
 					if (msg_log.test_log.is_last)
 						break;
 				}
 				fclose(log_fp);
 				log_fp = NULL;
->>>>>>> 754e0b0e
 			}
 			/* output log */
 			{
@@ -1062,13 +1044,8 @@
 	if (env.debug)
 		fprintf(stderr, "[%d]: Protocol/IO error: %s.\n", data->worker_id, strerror(errno));
 
-<<<<<<< HEAD
-	if (log_fd)
-		fclose(log_fd);
-=======
 	if (log_fp)
 		fclose(log_fp);
->>>>>>> 754e0b0e
 done:
 	{
 		struct msg msg_exit;
@@ -1220,19 +1197,11 @@
 		env.sub_succ_cnt += result->sub_succ_cnt;
 	}
 
-<<<<<<< HEAD
+	print_all_error_logs();
+
 	fprintf(stdout, "Summary: %d/%d PASSED, %d SKIPPED, %d FAILED\n",
 		env.succ_cnt, env.sub_succ_cnt, env.skip_cnt, env.fail_cnt);
 
-	print_all_error_logs();
-
-=======
-	print_all_error_logs();
-
-	fprintf(stdout, "Summary: %d/%d PASSED, %d SKIPPED, %d FAILED\n",
-		env.succ_cnt, env.sub_succ_cnt, env.skip_cnt, env.fail_cnt);
-
->>>>>>> 754e0b0e
 	/* reap all workers */
 	for (i = 0; i < env.workers; i++) {
 		int wstatus, pid;
@@ -1518,11 +1487,6 @@
 	fprintf(stdout, "Summary: %d/%d PASSED, %d SKIPPED, %d FAILED\n",
 		env.succ_cnt, env.sub_succ_cnt, env.skip_cnt, env.fail_cnt);
 
-<<<<<<< HEAD
-	print_all_error_logs();
-
-=======
->>>>>>> 754e0b0e
 	close(env.saved_netns_fd);
 out:
 	if (!env.list_test_names && env.has_testmod)
