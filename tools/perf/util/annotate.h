/* SPDX-License-Identifier: GPL-2.0 */
#ifndef __PERF_ANNOTATE_H
#define __PERF_ANNOTATE_H

#include <stdbool.h>
#include <stdint.h>
#include <stdio.h>
#include <linux/types.h>
#include <linux/list.h>
#include <linux/rbtree.h>
#include <asm/bug.h>
#include "symbol_conf.h"
#include "mutex.h"
#include "spark.h"
#include "hashmap.h"
<<<<<<< HEAD
=======
#include "disasm.h"
>>>>>>> 0c383648

struct hist_browser_timer;
struct hist_entry;
struct map;
struct map_symbol;
struct addr_map_symbol;
struct option;
struct perf_sample;
struct evsel;
struct symbol;
struct annotated_data_type;
<<<<<<< HEAD

struct ins {
	const char     *name;
	struct ins_ops *ops;
};

struct ins_operands {
	char	*raw;
	struct {
		char	*raw;
		char	*name;
		struct symbol *sym;
		u64	addr;
		s64	offset;
		bool	offset_avail;
		bool	outside;
		bool	multi_regs;
	} target;
	union {
		struct {
			char	*raw;
			char	*name;
			u64	addr;
			bool	multi_regs;
		} source;
		struct {
			struct ins	    ins;
			struct ins_operands *ops;
		} locked;
		struct {
			char	*raw_comment;
			char	*raw_func_start;
		} jump;
	};
};

struct arch;

bool arch__is(struct arch *arch, const char *name);

struct ins_ops {
	void (*free)(struct ins_operands *ops);
	int (*parse)(struct arch *arch, struct ins_operands *ops, struct map_symbol *ms);
	int (*scnprintf)(struct ins *ins, char *bf, size_t size,
			 struct ins_operands *ops, int max_ins_name);
};

bool ins__is_jump(const struct ins *ins);
bool ins__is_call(const struct ins *ins);
bool ins__is_ret(const struct ins *ins);
bool ins__is_lock(const struct ins *ins);
int ins__scnprintf(struct ins *ins, char *bf, size_t size, struct ins_operands *ops, int max_ins_name);
bool ins__is_fused(struct arch *arch, const char *ins1, const char *ins2);
=======
>>>>>>> 0c383648

#define ANNOTATION__IPC_WIDTH 6
#define ANNOTATION__CYCLES_WIDTH 6
#define ANNOTATION__MINMAX_CYCLES_WIDTH 19
#define ANNOTATION__AVG_IPC_WIDTH 36
#define ANNOTATION_DUMMY_LEN	256

struct annotation_options {
	bool hide_src_code,
	     use_offset,
	     jump_arrows,
	     print_lines,
	     full_path,
	     show_linenr,
	     show_fileloc,
	     show_nr_jumps,
	     show_minmax_cycle,
	     show_asm_raw,
	     annotate_src,
	     full_addr;
	u8   offset_level;
	int  min_pcnt;
	int  max_lines;
	int  context;
	char *objdump_path;
	char *disassembler_style;
	const char *prefix;
	const char *prefix_strip;
	unsigned int percent_type;
};

extern struct annotation_options annotate_opts;

enum {
	ANNOTATION__OFFSET_JUMP_TARGETS = 1,
	ANNOTATION__OFFSET_CALL,
	ANNOTATION__MAX_OFFSET_LEVEL,
};

#define ANNOTATION__MIN_OFFSET_LEVEL ANNOTATION__OFFSET_JUMP_TARGETS

struct annotation;

struct sym_hist_entry {
	u64		nr_samples;
	u64		period;
};

enum {
	PERCENT_HITS_LOCAL,
	PERCENT_HITS_GLOBAL,
	PERCENT_PERIOD_LOCAL,
	PERCENT_PERIOD_GLOBAL,
	PERCENT_MAX,
};

struct annotation_data {
	double			 percent[PERCENT_MAX];
	double			 percent_sum;
	struct sym_hist_entry	 he;
};

struct cycles_info {
	float			 ipc;
	u64			 avg;
	u64			 max;
	u64			 min;
};

struct annotation_line {
	struct list_head	 node;
	struct rb_node		 rb_node;
	s64			 offset;
	char			*line;
	int			 line_nr;
	char			*fileloc;
	char			*path;
	struct cycles_info	*cycles;
	int			 jump_sources;
	u32			 idx;
	int			 idx_asm;
	int			 data_nr;
	struct annotation_data	 data[];
};

struct disasm_line {
	struct ins		 ins;
	struct ins_operands	 ops;

	/* This needs to be at the end. */
	struct annotation_line	 al;
};

void annotation_line__add(struct annotation_line *al, struct list_head *head);

static inline double annotation_data__percent(struct annotation_data *data,
					      unsigned int which)
{
	return which < PERCENT_MAX ? data->percent[which] : -1;
}

static inline const char *percent_type_str(unsigned int type)
{
	static const char *str[PERCENT_MAX] = {
		"local hits",
		"global hits",
		"local period",
		"global period",
	};

	if (WARN_ON(type >= PERCENT_MAX))
		return "N/A";

	return str[type];
}

static inline struct disasm_line *disasm_line(struct annotation_line *al)
{
	return al ? container_of(al, struct disasm_line, al) : NULL;
}

/*
 * Is this offset in the same function as the line it is used?
 * asm functions jump to other functions, for instance.
 */
static inline bool disasm_line__has_local_offset(const struct disasm_line *dl)
{
	return dl->ops.target.offset_avail && !dl->ops.target.outside;
}

/*
 * Can we draw an arrow from the jump to its target, for instance? I.e.
 * is the jump and its target in the same function?
 */
bool disasm_line__is_valid_local_jump(struct disasm_line *dl, struct symbol *sym);

struct annotation_line *
annotation_line__next(struct annotation_line *pos, struct list_head *head);

struct annotation_write_ops {
	bool first_line, current_entry, change_color;
	int  width;
	void *obj;
	int  (*set_color)(void *obj, int color);
	void (*set_percent_color)(void *obj, double percent, bool current);
	int  (*set_jumps_percent_color)(void *obj, int nr, bool current);
	void (*printf)(void *obj, const char *fmt, ...);
	void (*write_graph)(void *obj, int graph);
};

void annotation_line__write(struct annotation_line *al, struct annotation *notes,
			    struct annotation_write_ops *ops);

int __annotation__scnprintf_samples_period(struct annotation *notes,
					   char *bf, size_t size,
					   struct evsel *evsel,
					   bool show_freq);

size_t disasm__fprintf(struct list_head *head, FILE *fp);
void symbol__calc_percent(struct symbol *sym, struct evsel *evsel);

/**
 * struct sym_hist - symbol histogram information for an event
 *
 * @nr_samples: Total number of samples.
 * @period: Sum of sample periods.
 */
struct sym_hist {
	u64		      nr_samples;
	u64		      period;
};

/**
 * struct cyc_hist - (CPU) cycle histogram for a basic block
 *
 * @start: Start address of current block (if known).
 * @cycles: Sum of cycles for the longest basic block.
 * @cycles_aggr: Total cycles for this address.
 * @cycles_max: Max cycles for this address.
 * @cycles_min: Min cycles for this address.
 * @cycles_spark: History of cycles for the longest basic block.
 * @num: Number of samples for the longest basic block.
 * @num_aggr: Total number of samples for this address.
 * @have_start: Whether the current branch info has a start address.
 * @reset: Number of resets due to a different start address.
 *
 * If sample has branch_stack and cycles info, it can construct basic blocks
 * between two adjacent branches.  It'd have start and end addresses but
 * sometimes the start address may not be available.  So the cycles are
 * accounted at the end address.  If multiple basic blocks end at the same
 * address, it will take the longest one.
 *
 * The @start, @cycles, @cycles_spark and @num fields are used for the longest
 * block only.  Other fields are used for all cases.
 *
 * See __symbol__account_cycles().
 */
struct cyc_hist {
	u64	start;
	u64	cycles;
	u64	cycles_aggr;
	u64	cycles_max;
	u64	cycles_min;
	s64	cycles_spark[NUM_SPARKS];
	u32	num;
	u32	num_aggr;
	u8	have_start;
	/* 1 byte padding */
	u16	reset;
};

/**
 * struct annotated_source - symbols with hits have this attached as in annotation
 *
 * @source: List head for annotated_line (embeded in disasm_line).
 * @histograms: Array of symbol histograms per event to maintain the total number
 * 		of samples and period.
 * @nr_histograms: This may not be the same as evsel->evlist->core.nr_entries if
 * 		  we have more than a group in a evlist, where we will want
 * 		  to see each group separately, that is why symbol__annotate2()
 * 		  sets src->nr_histograms to evsel->nr_members.
<<<<<<< HEAD
 * @offsets: Array of annotation_line to be accessed by offset.
 * @samples: Hash map of sym_hist_entry.  Keyed by event index and offset in symbol.
 * @nr_entries: Number of annotated_line in the source list.
 * @nr_asm_entries: Number of annotated_line with actual asm instruction in the
 * 		    source list.
 * @max_line_len: Maximum length of objdump output in an annotated_line.
=======
 * @samples: Hash map of sym_hist_entry.  Keyed by event index and offset in symbol.
 * @nr_events: Number of events in the current output.
 * @nr_entries: Number of annotated_line in the source list.
 * @nr_asm_entries: Number of annotated_line with actual asm instruction in the
 * 		    source list.
 * @max_jump_sources: Maximum number of jump instructions targeting to the same
 * 		      instruction.
 * @widths: Precalculated width of each column in the TUI output.
>>>>>>> 0c383648
 *
 * disasm_lines are allocated, percentages calculated and all sorted by percentage
 * when the annotation is about to be presented, so the percentages are for
 * one of the entries in the histogram array, i.e. for the event/counter being
 * presented. It is deallocated right after symbol__{tui,tty,etc}_annotate
 * returns.
 */
struct annotated_source {
	struct list_head	source;
	struct sym_hist		*histograms;
<<<<<<< HEAD
	struct annotation_line	**offsets;
	struct hashmap	   	*samples;
	int    			nr_histograms;
	int			nr_entries;
	int			nr_asm_entries;
	u16			max_line_len;
};

/**
 * struct annotated_branch - basic block and IPC information for a symbol.
 *
 * @hit_cycles: Total executed cycles.
 * @hit_insn: Total number of instructions executed.
 * @total_insn: Number of instructions in the function.
 * @cover_insn: Number of distinct, actually executed instructions.
 * @cycles_hist: Array of cyc_hist for each instruction.
 * @max_coverage: Maximum number of covered basic block (used for block-range).
 *
 * This struct is used by two different codes when the sample has branch stack
 * and cycles information.  annotation__compute_ipc() calculates average IPC
 * using @hit_insn / @hit_cycles.  The actual coverage can be calculated using
 * @cover_insn / @total_insn.  The @cycles_hist can give IPC for each (longest)
 * basic block ends at the given address.
 * process_basic_block() calculates coverage of instructions (or basic blocks)
 * in the function.
 */
struct annotated_branch {
	u64			hit_cycles;
	u64			hit_insn;
	unsigned int		total_insn;
	unsigned int		cover_insn;
	struct cyc_hist		*cycles_hist;
	u64			max_coverage;
};

struct LOCKABLE annotation {
	u64			start;
	int			nr_events;
	int			max_jump_sources;
=======
	struct hashmap	   	*samples;
	int    			nr_histograms;
	int    			nr_events;
	int			nr_entries;
	int			nr_asm_entries;
	int			max_jump_sources;
	u64			start;
>>>>>>> 0c383648
	struct {
		u8		addr;
		u8		jumps;
		u8		target;
		u8		min_addr;
		u8		max_addr;
		u8		max_ins_name;
		u16		max_line_len;
	} widths;
<<<<<<< HEAD
=======
};

struct annotation_line *annotated_source__get_line(struct annotated_source *src,
						   s64 offset);

/**
 * struct annotated_branch - basic block and IPC information for a symbol.
 *
 * @hit_cycles: Total executed cycles.
 * @hit_insn: Total number of instructions executed.
 * @total_insn: Number of instructions in the function.
 * @cover_insn: Number of distinct, actually executed instructions.
 * @cycles_hist: Array of cyc_hist for each instruction.
 * @max_coverage: Maximum number of covered basic block (used for block-range).
 *
 * This struct is used by two different codes when the sample has branch stack
 * and cycles information.  annotation__compute_ipc() calculates average IPC
 * using @hit_insn / @hit_cycles.  The actual coverage can be calculated using
 * @cover_insn / @total_insn.  The @cycles_hist can give IPC for each (longest)
 * basic block ends at the given address.
 * process_basic_block() calculates coverage of instructions (or basic blocks)
 * in the function.
 */
struct annotated_branch {
	u64			hit_cycles;
	u64			hit_insn;
	unsigned int		total_insn;
	unsigned int		cover_insn;
	struct cyc_hist		*cycles_hist;
	u64			max_coverage;
};

struct LOCKABLE annotation {
>>>>>>> 0c383648
	struct annotated_source *src;
	struct annotated_branch *branch;
};

static inline void annotation__init(struct annotation *notes __maybe_unused)
{
}
void annotation__exit(struct annotation *notes);

void annotation__lock(struct annotation *notes) EXCLUSIVE_LOCK_FUNCTION(*notes);
void annotation__unlock(struct annotation *notes) UNLOCK_FUNCTION(*notes);
bool annotation__trylock(struct annotation *notes) EXCLUSIVE_TRYLOCK_FUNCTION(true, *notes);

static inline int annotation__cycles_width(struct annotation *notes)
{
	if (notes->branch && annotate_opts.show_minmax_cycle)
		return ANNOTATION__IPC_WIDTH + ANNOTATION__MINMAX_CYCLES_WIDTH;

	return notes->branch ? ANNOTATION__IPC_WIDTH + ANNOTATION__CYCLES_WIDTH : 0;
}

static inline int annotation__pcnt_width(struct annotation *notes)
{
	return (symbol_conf.show_total_period ? 12 : 7) * notes->src->nr_events;
}

static inline bool annotation_line__filter(struct annotation_line *al)
{
	return annotate_opts.hide_src_code && al->offset == -1;
}

<<<<<<< HEAD
void annotation__set_offsets(struct annotation *notes, s64 size);
void annotation__mark_jump_targets(struct annotation *notes, struct symbol *sym);
=======
>>>>>>> 0c383648
void annotation__update_column_widths(struct annotation *notes);
void annotation__toggle_full_addr(struct annotation *notes, struct map_symbol *ms);

static inline struct sym_hist *annotated_source__histogram(struct annotated_source *src, int idx)
{
	return &src->histograms[idx];
}

static inline struct sym_hist *annotation__histogram(struct annotation *notes, int idx)
{
	return annotated_source__histogram(notes->src, idx);
}

static inline struct sym_hist_entry *
annotated_source__hist_entry(struct annotated_source *src, int idx, u64 offset)
{
	struct sym_hist_entry *entry;
	long key = offset << 16 | idx;

	if (!hashmap__find(src->samples, key, &entry))
		return NULL;
	return entry;
}

static inline struct annotation *symbol__annotation(struct symbol *sym)
{
	return (void *)sym - symbol_conf.priv_size;
}

int addr_map_symbol__inc_samples(struct addr_map_symbol *ams, struct perf_sample *sample,
				 struct evsel *evsel);

struct annotated_branch *annotation__get_branch(struct annotation *notes);

int addr_map_symbol__account_cycles(struct addr_map_symbol *ams,
				    struct addr_map_symbol *start,
				    unsigned cycles);

int hist_entry__inc_addr_samples(struct hist_entry *he, struct perf_sample *sample,
				 struct evsel *evsel, u64 addr);

struct annotated_source *symbol__hists(struct symbol *sym, int nr_hists);
void symbol__annotate_zero_histograms(struct symbol *sym);

int symbol__annotate(struct map_symbol *ms,
		     struct evsel *evsel,
		     struct arch **parch);
int symbol__annotate2(struct map_symbol *ms,
		      struct evsel *evsel,
		      struct arch **parch);

enum symbol_disassemble_errno {
	SYMBOL_ANNOTATE_ERRNO__SUCCESS		= 0,

	/*
	 * Choose an arbitrary negative big number not to clash with standard
	 * errno since SUS requires the errno has distinct positive values.
	 * See 'Issue 6' in the link below.
	 *
	 * http://pubs.opengroup.org/onlinepubs/9699919799/basedefs/errno.h.html
	 */
	__SYMBOL_ANNOTATE_ERRNO__START		= -10000,

	SYMBOL_ANNOTATE_ERRNO__NO_VMLINUX	= __SYMBOL_ANNOTATE_ERRNO__START,
	SYMBOL_ANNOTATE_ERRNO__NO_LIBOPCODES_FOR_BPF,
	SYMBOL_ANNOTATE_ERRNO__ARCH_INIT_CPUID_PARSING,
	SYMBOL_ANNOTATE_ERRNO__ARCH_INIT_REGEXP,
	SYMBOL_ANNOTATE_ERRNO__BPF_INVALID_FILE,
	SYMBOL_ANNOTATE_ERRNO__BPF_MISSING_BTF,

	__SYMBOL_ANNOTATE_ERRNO__END,
};

int symbol__strerror_disassemble(struct map_symbol *ms, int errnum, char *buf, size_t buflen);

int symbol__annotate_printf(struct map_symbol *ms, struct evsel *evsel);
void symbol__annotate_zero_histogram(struct symbol *sym, int evidx);
void symbol__annotate_decay_histogram(struct symbol *sym, int evidx);
void annotated_source__purge(struct annotated_source *as);

int map_symbol__annotation_dump(struct map_symbol *ms, struct evsel *evsel);

bool ui__has_annotation(void);

int symbol__tty_annotate(struct map_symbol *ms, struct evsel *evsel);

int symbol__tty_annotate2(struct map_symbol *ms, struct evsel *evsel);

#ifdef HAVE_SLANG_SUPPORT
int symbol__tui_annotate(struct map_symbol *ms, struct evsel *evsel,
			 struct hist_browser_timer *hbt);
#else
static inline int symbol__tui_annotate(struct map_symbol *ms __maybe_unused,
				struct evsel *evsel  __maybe_unused,
				struct hist_browser_timer *hbt __maybe_unused)
{
	return 0;
}
#endif

void annotation_options__init(void);
void annotation_options__exit(void);

void annotation_config__init(void);

int annotate_parse_percent_type(const struct option *opt, const char *_str,
				int unset);

int annotate_check_args(void);

/**
 * struct annotated_op_loc - Location info of instruction operand
 * @reg1: First register in the operand
 * @reg2: Second register in the operand
 * @offset: Memory access offset in the operand
<<<<<<< HEAD
 * @mem_ref: Whether the operand accesses memory
 * @multi_regs: Whether the second register is used
=======
 * @segment: Segment selector register
 * @mem_ref: Whether the operand accesses memory
 * @multi_regs: Whether the second register is used
 * @imm: Whether the operand is an immediate value (in offset)
>>>>>>> 0c383648
 */
struct annotated_op_loc {
	int reg1;
	int reg2;
	int offset;
<<<<<<< HEAD
	bool mem_ref;
	bool multi_regs;
=======
	u8 segment;
	bool mem_ref;
	bool multi_regs;
	bool imm;
>>>>>>> 0c383648
};

enum annotated_insn_ops {
	INSN_OP_SOURCE = 0,
	INSN_OP_TARGET = 1,

	INSN_OP_MAX,
};

<<<<<<< HEAD
=======
enum annotated_x86_segment {
	INSN_SEG_NONE = 0,

	INSN_SEG_X86_CS,
	INSN_SEG_X86_DS,
	INSN_SEG_X86_ES,
	INSN_SEG_X86_FS,
	INSN_SEG_X86_GS,
	INSN_SEG_X86_SS,
};

>>>>>>> 0c383648
/**
 * struct annotated_insn_loc - Location info of instruction
 * @ops: Array of location info for source and target operands
 */
struct annotated_insn_loc {
	struct annotated_op_loc ops[INSN_OP_MAX];
};

#define for_each_insn_op_loc(insn_loc, i, op_loc)			\
	for (i = INSN_OP_SOURCE, op_loc = &(insn_loc)->ops[i];		\
	     i < INSN_OP_MAX;						\
	     i++, op_loc++)

/* Get detailed location info in the instruction */
int annotate_get_insn_location(struct arch *arch, struct disasm_line *dl,
			       struct annotated_insn_loc *loc);

/* Returns a data type from the sample instruction (if any) */
struct annotated_data_type *hist_entry__get_data_type(struct hist_entry *he);

struct annotated_item_stat {
	struct list_head list;
	char *name;
	int good;
	int bad;
};
extern struct list_head ann_insn_stat;

/* Calculate PC-relative address */
u64 annotate_calc_pcrel(struct map_symbol *ms, u64 ip, int offset,
			struct disasm_line *dl);
<<<<<<< HEAD
=======

/**
 * struct annotated_basic_block - Basic block of instructions
 * @list: List node
 * @begin: start instruction in the block
 * @end: end instruction in the block
 */
struct annotated_basic_block {
	struct list_head list;
	struct disasm_line *begin;
	struct disasm_line *end;
};

/* Get a list of basic blocks from src to dst addresses */
int annotate_get_basic_blocks(struct symbol *sym, s64 src, s64 dst,
			      struct list_head *head);
>>>>>>> 0c383648

#endif	/* __PERF_ANNOTATE_H */<|MERGE_RESOLUTION|>--- conflicted
+++ resolved
@@ -13,10 +13,7 @@
 #include "mutex.h"
 #include "spark.h"
 #include "hashmap.h"
-<<<<<<< HEAD
-=======
 #include "disasm.h"
->>>>>>> 0c383648
 
 struct hist_browser_timer;
 struct hist_entry;
@@ -28,62 +25,6 @@
 struct evsel;
 struct symbol;
 struct annotated_data_type;
-<<<<<<< HEAD
-
-struct ins {
-	const char     *name;
-	struct ins_ops *ops;
-};
-
-struct ins_operands {
-	char	*raw;
-	struct {
-		char	*raw;
-		char	*name;
-		struct symbol *sym;
-		u64	addr;
-		s64	offset;
-		bool	offset_avail;
-		bool	outside;
-		bool	multi_regs;
-	} target;
-	union {
-		struct {
-			char	*raw;
-			char	*name;
-			u64	addr;
-			bool	multi_regs;
-		} source;
-		struct {
-			struct ins	    ins;
-			struct ins_operands *ops;
-		} locked;
-		struct {
-			char	*raw_comment;
-			char	*raw_func_start;
-		} jump;
-	};
-};
-
-struct arch;
-
-bool arch__is(struct arch *arch, const char *name);
-
-struct ins_ops {
-	void (*free)(struct ins_operands *ops);
-	int (*parse)(struct arch *arch, struct ins_operands *ops, struct map_symbol *ms);
-	int (*scnprintf)(struct ins *ins, char *bf, size_t size,
-			 struct ins_operands *ops, int max_ins_name);
-};
-
-bool ins__is_jump(const struct ins *ins);
-bool ins__is_call(const struct ins *ins);
-bool ins__is_ret(const struct ins *ins);
-bool ins__is_lock(const struct ins *ins);
-int ins__scnprintf(struct ins *ins, char *bf, size_t size, struct ins_operands *ops, int max_ins_name);
-bool ins__is_fused(struct arch *arch, const char *ins1, const char *ins2);
-=======
->>>>>>> 0c383648
 
 #define ANNOTATION__IPC_WIDTH 6
 #define ANNOTATION__CYCLES_WIDTH 6
@@ -305,14 +246,6 @@
  * 		  we have more than a group in a evlist, where we will want
  * 		  to see each group separately, that is why symbol__annotate2()
  * 		  sets src->nr_histograms to evsel->nr_members.
-<<<<<<< HEAD
- * @offsets: Array of annotation_line to be accessed by offset.
- * @samples: Hash map of sym_hist_entry.  Keyed by event index and offset in symbol.
- * @nr_entries: Number of annotated_line in the source list.
- * @nr_asm_entries: Number of annotated_line with actual asm instruction in the
- * 		    source list.
- * @max_line_len: Maximum length of objdump output in an annotated_line.
-=======
  * @samples: Hash map of sym_hist_entry.  Keyed by event index and offset in symbol.
  * @nr_events: Number of events in the current output.
  * @nr_entries: Number of annotated_line in the source list.
@@ -321,7 +254,6 @@
  * @max_jump_sources: Maximum number of jump instructions targeting to the same
  * 		      instruction.
  * @widths: Precalculated width of each column in the TUI output.
->>>>>>> 0c383648
  *
  * disasm_lines are allocated, percentages calculated and all sorted by percentage
  * when the annotation is about to be presented, so the percentages are for
@@ -332,47 +264,6 @@
 struct annotated_source {
 	struct list_head	source;
 	struct sym_hist		*histograms;
-<<<<<<< HEAD
-	struct annotation_line	**offsets;
-	struct hashmap	   	*samples;
-	int    			nr_histograms;
-	int			nr_entries;
-	int			nr_asm_entries;
-	u16			max_line_len;
-};
-
-/**
- * struct annotated_branch - basic block and IPC information for a symbol.
- *
- * @hit_cycles: Total executed cycles.
- * @hit_insn: Total number of instructions executed.
- * @total_insn: Number of instructions in the function.
- * @cover_insn: Number of distinct, actually executed instructions.
- * @cycles_hist: Array of cyc_hist for each instruction.
- * @max_coverage: Maximum number of covered basic block (used for block-range).
- *
- * This struct is used by two different codes when the sample has branch stack
- * and cycles information.  annotation__compute_ipc() calculates average IPC
- * using @hit_insn / @hit_cycles.  The actual coverage can be calculated using
- * @cover_insn / @total_insn.  The @cycles_hist can give IPC for each (longest)
- * basic block ends at the given address.
- * process_basic_block() calculates coverage of instructions (or basic blocks)
- * in the function.
- */
-struct annotated_branch {
-	u64			hit_cycles;
-	u64			hit_insn;
-	unsigned int		total_insn;
-	unsigned int		cover_insn;
-	struct cyc_hist		*cycles_hist;
-	u64			max_coverage;
-};
-
-struct LOCKABLE annotation {
-	u64			start;
-	int			nr_events;
-	int			max_jump_sources;
-=======
 	struct hashmap	   	*samples;
 	int    			nr_histograms;
 	int    			nr_events;
@@ -380,7 +271,6 @@
 	int			nr_asm_entries;
 	int			max_jump_sources;
 	u64			start;
->>>>>>> 0c383648
 	struct {
 		u8		addr;
 		u8		jumps;
@@ -390,8 +280,6 @@
 		u8		max_ins_name;
 		u16		max_line_len;
 	} widths;
-<<<<<<< HEAD
-=======
 };
 
 struct annotation_line *annotated_source__get_line(struct annotated_source *src,
@@ -425,7 +313,6 @@
 };
 
 struct LOCKABLE annotation {
->>>>>>> 0c383648
 	struct annotated_source *src;
 	struct annotated_branch *branch;
 };
@@ -457,11 +344,6 @@
 	return annotate_opts.hide_src_code && al->offset == -1;
 }
 
-<<<<<<< HEAD
-void annotation__set_offsets(struct annotation *notes, s64 size);
-void annotation__mark_jump_targets(struct annotation *notes, struct symbol *sym);
-=======
->>>>>>> 0c383648
 void annotation__update_column_widths(struct annotation *notes);
 void annotation__toggle_full_addr(struct annotation *notes, struct map_symbol *ms);
 
@@ -577,29 +459,19 @@
  * @reg1: First register in the operand
  * @reg2: Second register in the operand
  * @offset: Memory access offset in the operand
-<<<<<<< HEAD
- * @mem_ref: Whether the operand accesses memory
- * @multi_regs: Whether the second register is used
-=======
  * @segment: Segment selector register
  * @mem_ref: Whether the operand accesses memory
  * @multi_regs: Whether the second register is used
  * @imm: Whether the operand is an immediate value (in offset)
->>>>>>> 0c383648
  */
 struct annotated_op_loc {
 	int reg1;
 	int reg2;
 	int offset;
-<<<<<<< HEAD
-	bool mem_ref;
-	bool multi_regs;
-=======
 	u8 segment;
 	bool mem_ref;
 	bool multi_regs;
 	bool imm;
->>>>>>> 0c383648
 };
 
 enum annotated_insn_ops {
@@ -609,8 +481,6 @@
 	INSN_OP_MAX,
 };
 
-<<<<<<< HEAD
-=======
 enum annotated_x86_segment {
 	INSN_SEG_NONE = 0,
 
@@ -622,7 +492,6 @@
 	INSN_SEG_X86_SS,
 };
 
->>>>>>> 0c383648
 /**
  * struct annotated_insn_loc - Location info of instruction
  * @ops: Array of location info for source and target operands
@@ -654,8 +523,6 @@
 /* Calculate PC-relative address */
 u64 annotate_calc_pcrel(struct map_symbol *ms, u64 ip, int offset,
 			struct disasm_line *dl);
-<<<<<<< HEAD
-=======
 
 /**
  * struct annotated_basic_block - Basic block of instructions
@@ -672,6 +539,5 @@
 /* Get a list of basic blocks from src to dst addresses */
 int annotate_get_basic_blocks(struct symbol *sym, s64 src, s64 dst,
 			      struct list_head *head);
->>>>>>> 0c383648
 
 #endif	/* __PERF_ANNOTATE_H */