// SPDX-License-Identifier: GPL-2.0
/*
 * Copyright (c) 2018, The Linux Foundation. All rights reserved.
 */

#include <linux/module.h>
#include <linux/platform_device.h>
#include <linux/of_device.h>
#include <sound/core.h>
#include <sound/pcm.h>
#include <sound/pcm_params.h>
#include <sound/jack.h>
#include <sound/soc.h>
#include <linux/soundwire/sdw.h>
#include <uapi/linux/input-event-codes.h>
#include "common.h"
#include "qdsp6/q6afe.h"
#include "../codecs/rt5663.h"

#define DEFAULT_SAMPLE_RATE_48K		48000
#define DEFAULT_MCLK_RATE		24576000
#define TDM_BCLK_RATE		6144000
#define MI2S_BCLK_RATE		1536000
#define LEFT_SPK_TDM_TX_MASK    0x30
#define RIGHT_SPK_TDM_TX_MASK   0xC0
#define SPK_TDM_RX_MASK         0x03
#define NUM_TDM_SLOTS           8
#define SLIM_MAX_TX_PORTS 16
#define SLIM_MAX_RX_PORTS 16
#define WCD934X_DEFAULT_MCLK_RATE	9600000

struct sdm845_snd_data {
	struct snd_soc_jack jack;
	bool jack_setup;
	bool stream_prepared[SLIM_MAX_RX_PORTS];
	struct snd_soc_card *card;
	uint32_t pri_mi2s_clk_count;
	uint32_t sec_mi2s_clk_count;
	uint32_t quat_tdm_clk_count;
	struct sdw_stream_runtime *sruntime[SLIM_MAX_RX_PORTS];
};

static unsigned int tdm_slot_offset[8] = {0, 4, 8, 12, 16, 20, 24, 28};

static int sdm845_slim_snd_hw_params(struct snd_pcm_substream *substream,
				     struct snd_pcm_hw_params *params)
{
	struct snd_soc_pcm_runtime *rtd = substream->private_data;
<<<<<<< HEAD
	struct snd_soc_dai_link *dai_link = rtd->dai_link;
	struct snd_soc_dai *cpu_dai = rtd->cpu_dai;
	u32 rx_ch[SLIM_MAX_RX_PORTS], tx_ch[SLIM_MAX_TX_PORTS];
	u32 rx_ch_cnt = 0, tx_ch_cnt = 0;
	int ret = 0, i;

	for (i = 0 ; i < dai_link->num_codecs; i++) {
		ret = snd_soc_dai_get_channel_map(rtd->codec_dais[i],
=======
	struct snd_soc_dai *cpu_dai = asoc_rtd_to_cpu(rtd, 0);
	struct snd_soc_dai *codec_dai;
	struct sdm845_snd_data *pdata = snd_soc_card_get_drvdata(rtd->card);
	u32 rx_ch[SLIM_MAX_RX_PORTS], tx_ch[SLIM_MAX_TX_PORTS];
	struct sdw_stream_runtime *sruntime;
	u32 rx_ch_cnt = 0, tx_ch_cnt = 0;
	int ret = 0, i;

	for_each_rtd_codec_dais(rtd, i, codec_dai) {
		sruntime = snd_soc_dai_get_sdw_stream(codec_dai,
						      substream->stream);
		if (sruntime != ERR_PTR(-ENOTSUPP))
			pdata->sruntime[cpu_dai->id] = sruntime;

		ret = snd_soc_dai_get_channel_map(codec_dai,
>>>>>>> 04d5ce62
				&tx_ch_cnt, tx_ch, &rx_ch_cnt, rx_ch);

		if (ret != 0 && ret != -ENOTSUPP) {
			pr_err("failed to get codec chan map, err:%d\n", ret);
			return ret;
		} else if (ret == -ENOTSUPP) {
			/* Ignore unsupported */
			continue;
		}

		if (substream->stream == SNDRV_PCM_STREAM_PLAYBACK)
			ret = snd_soc_dai_set_channel_map(cpu_dai, 0, NULL,
							  rx_ch_cnt, rx_ch);
		else
			ret = snd_soc_dai_set_channel_map(cpu_dai, tx_ch_cnt,
							  tx_ch, 0, NULL);
	}

	return 0;
}

static int sdm845_tdm_snd_hw_params(struct snd_pcm_substream *substream,
					struct snd_pcm_hw_params *params)
{
	struct snd_soc_pcm_runtime *rtd = substream->private_data;
	struct snd_soc_dai *cpu_dai = asoc_rtd_to_cpu(rtd, 0);
	struct snd_soc_dai *codec_dai;
	int ret = 0, j;
	int channels, slot_width;

	switch (params_format(params)) {
	case SNDRV_PCM_FORMAT_S16_LE:
		slot_width = 16;
		break;
	default:
		dev_err(rtd->dev, "%s: invalid param format 0x%x\n",
				__func__, params_format(params));
		return -EINVAL;
	}

	channels = params_channels(params);
	if (substream->stream == SNDRV_PCM_STREAM_PLAYBACK) {
		ret = snd_soc_dai_set_tdm_slot(cpu_dai, 0, 0x3,
				8, slot_width);
		if (ret < 0) {
			dev_err(rtd->dev, "%s: failed to set tdm slot, err:%d\n",
					__func__, ret);
			goto end;
		}

		ret = snd_soc_dai_set_channel_map(cpu_dai, 0, NULL,
				channels, tdm_slot_offset);
		if (ret < 0) {
			dev_err(rtd->dev, "%s: failed to set channel map, err:%d\n",
					__func__, ret);
			goto end;
		}
	} else {
		ret = snd_soc_dai_set_tdm_slot(cpu_dai, 0xf, 0,
				8, slot_width);
		if (ret < 0) {
			dev_err(rtd->dev, "%s: failed to set tdm slot, err:%d\n",
					__func__, ret);
			goto end;
		}

		ret = snd_soc_dai_set_channel_map(cpu_dai, channels,
				tdm_slot_offset, 0, NULL);
		if (ret < 0) {
			dev_err(rtd->dev, "%s: failed to set channel map, err:%d\n",
					__func__, ret);
			goto end;
		}
	}

	for_each_rtd_codec_dais(rtd, j, codec_dai) {

		if (!strcmp(codec_dai->component->name_prefix, "Left")) {
			ret = snd_soc_dai_set_tdm_slot(
					codec_dai, LEFT_SPK_TDM_TX_MASK,
					SPK_TDM_RX_MASK, NUM_TDM_SLOTS,
					slot_width);
			if (ret < 0) {
				dev_err(rtd->dev,
					"DEV0 TDM slot err:%d\n", ret);
				return ret;
			}
		}

		if (!strcmp(codec_dai->component->name_prefix, "Right")) {
			ret = snd_soc_dai_set_tdm_slot(
					codec_dai, RIGHT_SPK_TDM_TX_MASK,
					SPK_TDM_RX_MASK, NUM_TDM_SLOTS,
					slot_width);
			if (ret < 0) {
				dev_err(rtd->dev,
					"DEV1 TDM slot err:%d\n", ret);
				return ret;
			}
		}
	}

end:
	return ret;
}

static int sdm845_snd_hw_params(struct snd_pcm_substream *substream,
					struct snd_pcm_hw_params *params)
{
	struct snd_soc_pcm_runtime *rtd = substream->private_data;
	struct snd_soc_dai *cpu_dai = asoc_rtd_to_cpu(rtd, 0);
	struct snd_soc_dai *codec_dai = asoc_rtd_to_codec(rtd, 0);
	int ret = 0;

	switch (cpu_dai->id) {
	case PRIMARY_MI2S_RX:
	case PRIMARY_MI2S_TX:
		/*
		 * Use ASRC for internal clocks, as PLL rate isn't multiple
		 * of BCLK.
		 */
		rt5663_sel_asrc_clk_src(
			codec_dai->component,
			RT5663_DA_STEREO_FILTER | RT5663_AD_STEREO_FILTER,
			RT5663_CLK_SEL_I2S1_ASRC);
		ret = snd_soc_dai_set_sysclk(
			codec_dai, RT5663_SCLK_S_MCLK, DEFAULT_MCLK_RATE,
			SND_SOC_CLOCK_IN);
		if (ret < 0)
			dev_err(rtd->dev,
				"snd_soc_dai_set_sysclk err = %d\n", ret);
		break;
	case QUATERNARY_TDM_RX_0:
	case QUATERNARY_TDM_TX_0:
		ret = sdm845_tdm_snd_hw_params(substream, params);
		break;
	case SLIMBUS_0_RX...SLIMBUS_6_TX:
		ret = sdm845_slim_snd_hw_params(substream, params);
		break;
	case QUATERNARY_MI2S_RX:
		break;
	default:
		pr_err("%s: invalid dai id 0x%x\n", __func__, cpu_dai->id);
		break;
	}
	return ret;
}

static void sdm845_jack_free(struct snd_jack *jack)
{
	struct snd_soc_component *component = jack->private_data;

	snd_soc_component_set_jack(component, NULL, NULL);
}

static int sdm845_dai_init(struct snd_soc_pcm_runtime *rtd)
{
	struct snd_soc_component *component;
	struct snd_soc_card *card = rtd->card;
	struct snd_soc_dai *codec_dai = asoc_rtd_to_codec(rtd, 0);
	struct snd_soc_dai *cpu_dai = asoc_rtd_to_cpu(rtd, 0);
	struct sdm845_snd_data *pdata = snd_soc_card_get_drvdata(card);
	struct snd_jack *jack;
<<<<<<< HEAD
	struct snd_soc_dai_link *dai_link = rtd->dai_link;
=======
>>>>>>> 04d5ce62
	/*
	 * Codec SLIMBUS configuration
	 * RX1, RX2, RX3, RX4, RX5, RX6, RX7, RX8, RX9, RX10, RX11, RX12, RX13
	 * TX1, TX2, TX3, TX4, TX5, TX6, TX7, TX8, TX9, TX10, TX11, TX12, TX13
	 * TX14, TX15, TX16
	 */
	unsigned int rx_ch[SLIM_MAX_RX_PORTS] = {144, 145, 146, 147, 148, 149,
					150, 151, 152, 153, 154, 155, 156};
	unsigned int tx_ch[SLIM_MAX_TX_PORTS] = {128, 129, 130, 131, 132, 133,
					    134, 135, 136, 137, 138, 139,
					    140, 141, 142, 143};
	int rval, i;


	if (!pdata->jack_setup) {
		rval = snd_soc_card_jack_new(card, "Headset Jack",
				SND_JACK_HEADSET |
				SND_JACK_HEADPHONE |
				SND_JACK_BTN_0 | SND_JACK_BTN_1 |
				SND_JACK_BTN_2 | SND_JACK_BTN_3,
				&pdata->jack, NULL, 0);

		if (rval < 0) {
			dev_err(card->dev, "Unable to add Headphone Jack\n");
			return rval;
		}

		jack = pdata->jack.jack;

		snd_jack_set_key(jack, SND_JACK_BTN_0, KEY_PLAYPAUSE);
		snd_jack_set_key(jack, SND_JACK_BTN_1, KEY_VOICECOMMAND);
		snd_jack_set_key(jack, SND_JACK_BTN_2, KEY_VOLUMEUP);
		snd_jack_set_key(jack, SND_JACK_BTN_3, KEY_VOLUMEDOWN);
		pdata->jack_setup = true;
	}

	switch (cpu_dai->id) {
	case PRIMARY_MI2S_RX:
		jack  = pdata->jack.jack;
		component = codec_dai->component;

		jack->private_data = component;
		jack->private_free = sdm845_jack_free;
		rval = snd_soc_component_set_jack(component,
						  &pdata->jack, NULL);
		if (rval != 0 && rval != -ENOTSUPP) {
			dev_warn(card->dev, "Failed to set jack: %d\n", rval);
			return rval;
		}
		break;
	case SLIMBUS_0_RX...SLIMBUS_6_TX:
<<<<<<< HEAD
		for (i = 0 ; i < dai_link->num_codecs; i++) {
			rval = snd_soc_dai_set_channel_map(rtd->codec_dais[i],
=======
		for_each_rtd_codec_dais(rtd, i, codec_dai) {
			rval = snd_soc_dai_set_channel_map(codec_dai,
>>>>>>> 04d5ce62
							  ARRAY_SIZE(tx_ch),
							  tx_ch,
							  ARRAY_SIZE(rx_ch),
							  rx_ch);
			if (rval != 0 && rval != -ENOTSUPP)
				return rval;

<<<<<<< HEAD
			snd_soc_dai_set_sysclk(rtd->codec_dais[i], 0,
=======
			snd_soc_dai_set_sysclk(codec_dai, 0,
>>>>>>> 04d5ce62
					       WCD934X_DEFAULT_MCLK_RATE,
					       SNDRV_PCM_STREAM_PLAYBACK);
		}
		break;
	default:
		break;
	}

	return 0;
}


static int sdm845_snd_startup(struct snd_pcm_substream *substream)
{
	unsigned int fmt = SND_SOC_DAIFMT_CBS_CFS;
	unsigned int codec_dai_fmt = SND_SOC_DAIFMT_CBS_CFS;
	struct snd_soc_pcm_runtime *rtd = substream->private_data;
	struct snd_soc_card *card = rtd->card;
	struct sdm845_snd_data *data = snd_soc_card_get_drvdata(card);
	struct snd_soc_dai *cpu_dai = asoc_rtd_to_cpu(rtd, 0);
	struct snd_soc_dai *codec_dai = asoc_rtd_to_codec(rtd, 0);
	int j;
	int ret;

	switch (cpu_dai->id) {
	case PRIMARY_MI2S_RX:
	case PRIMARY_MI2S_TX:
		codec_dai_fmt |= SND_SOC_DAIFMT_NB_NF;
		if (++(data->pri_mi2s_clk_count) == 1) {
			snd_soc_dai_set_sysclk(cpu_dai,
				Q6AFE_LPASS_CLK_ID_MCLK_1,
				DEFAULT_MCLK_RATE, SNDRV_PCM_STREAM_PLAYBACK);
			snd_soc_dai_set_sysclk(cpu_dai,
				Q6AFE_LPASS_CLK_ID_PRI_MI2S_IBIT,
				MI2S_BCLK_RATE, SNDRV_PCM_STREAM_PLAYBACK);
		}
		snd_soc_dai_set_fmt(cpu_dai, fmt);
		snd_soc_dai_set_fmt(codec_dai, codec_dai_fmt);
		break;

	case SECONDARY_MI2S_TX:
		codec_dai_fmt |= SND_SOC_DAIFMT_NB_NF | SND_SOC_DAIFMT_I2S;
		if (++(data->sec_mi2s_clk_count) == 1) {
			snd_soc_dai_set_sysclk(cpu_dai,
				Q6AFE_LPASS_CLK_ID_SEC_MI2S_IBIT,
				MI2S_BCLK_RATE,	SNDRV_PCM_STREAM_CAPTURE);
		}
		snd_soc_dai_set_fmt(cpu_dai, fmt);
		snd_soc_dai_set_fmt(codec_dai, codec_dai_fmt);
		break;
	case QUATERNARY_MI2S_RX:
		snd_soc_dai_set_sysclk(cpu_dai,
			Q6AFE_LPASS_CLK_ID_QUAD_MI2S_IBIT,
			MI2S_BCLK_RATE, SNDRV_PCM_STREAM_PLAYBACK);
		snd_soc_dai_set_fmt(cpu_dai, SND_SOC_DAIFMT_CBS_CFS);


		break;

	case QUATERNARY_TDM_RX_0:
	case QUATERNARY_TDM_TX_0:
		if (++(data->quat_tdm_clk_count) == 1) {
			snd_soc_dai_set_sysclk(cpu_dai,
				Q6AFE_LPASS_CLK_ID_QUAD_TDM_IBIT,
				TDM_BCLK_RATE, SNDRV_PCM_STREAM_PLAYBACK);
		}

		codec_dai_fmt |= SND_SOC_DAIFMT_IB_NF | SND_SOC_DAIFMT_DSP_B;

		for_each_rtd_codec_dais(rtd, j, codec_dai) {

			if (!strcmp(codec_dai->component->name_prefix,
				    "Left")) {
				ret = snd_soc_dai_set_fmt(
						codec_dai, codec_dai_fmt);
				if (ret < 0) {
					dev_err(rtd->dev,
						"Left TDM fmt err:%d\n", ret);
					return ret;
				}
			}

			if (!strcmp(codec_dai->component->name_prefix,
				    "Right")) {
				ret = snd_soc_dai_set_fmt(
						codec_dai, codec_dai_fmt);
				if (ret < 0) {
					dev_err(rtd->dev,
						"Right TDM slot err:%d\n", ret);
					return ret;
				}
			}
		}
		break;
	case SLIMBUS_0_RX...SLIMBUS_6_TX:
		break;

	default:
		pr_err("%s: invalid dai id 0x%x\n", __func__, cpu_dai->id);
		break;
	}
	return 0;
}

static void  sdm845_snd_shutdown(struct snd_pcm_substream *substream)
{
	struct snd_soc_pcm_runtime *rtd = substream->private_data;
	struct snd_soc_card *card = rtd->card;
	struct sdm845_snd_data *data = snd_soc_card_get_drvdata(card);
	struct snd_soc_dai *cpu_dai = asoc_rtd_to_cpu(rtd, 0);

	switch (cpu_dai->id) {
	case PRIMARY_MI2S_RX:
	case PRIMARY_MI2S_TX:
		if (--(data->pri_mi2s_clk_count) == 0) {
			snd_soc_dai_set_sysclk(cpu_dai,
				Q6AFE_LPASS_CLK_ID_MCLK_1,
				0, SNDRV_PCM_STREAM_PLAYBACK);
			snd_soc_dai_set_sysclk(cpu_dai,
				Q6AFE_LPASS_CLK_ID_PRI_MI2S_IBIT,
				0, SNDRV_PCM_STREAM_PLAYBACK);
		}
		break;

	case SECONDARY_MI2S_TX:
		if (--(data->sec_mi2s_clk_count) == 0) {
			snd_soc_dai_set_sysclk(cpu_dai,
				Q6AFE_LPASS_CLK_ID_SEC_MI2S_IBIT,
				0, SNDRV_PCM_STREAM_CAPTURE);
		}
		break;

	case QUATERNARY_TDM_RX_0:
	case QUATERNARY_TDM_TX_0:
		if (--(data->quat_tdm_clk_count) == 0) {
			snd_soc_dai_set_sysclk(cpu_dai,
				Q6AFE_LPASS_CLK_ID_QUAD_TDM_IBIT,
				0, SNDRV_PCM_STREAM_PLAYBACK);
		}
		break;
	case SLIMBUS_0_RX...SLIMBUS_6_TX:
	case QUATERNARY_MI2S_RX:
		break;

	default:
		pr_err("%s: invalid dai id 0x%x\n", __func__, cpu_dai->id);
		break;
	}
}

static int sdm845_snd_prepare(struct snd_pcm_substream *substream)
{
	struct snd_soc_pcm_runtime *rtd = substream->private_data;
	struct sdm845_snd_data *data = snd_soc_card_get_drvdata(rtd->card);
	struct snd_soc_dai *cpu_dai = asoc_rtd_to_cpu(rtd, 0);
	struct sdw_stream_runtime *sruntime = data->sruntime[cpu_dai->id];
	int ret;

	if (!sruntime)
		return 0;

	if (data->stream_prepared[cpu_dai->id]) {
		sdw_disable_stream(sruntime);
		sdw_deprepare_stream(sruntime);
		data->stream_prepared[cpu_dai->id] = false;
	}

	ret = sdw_prepare_stream(sruntime);
	if (ret)
		return ret;

	/**
	 * NOTE: there is a strict hw requirement about the ordering of port
	 * enables and actual WSA881x PA enable. PA enable should only happen
	 * after soundwire ports are enabled if not DC on the line is
	 * accumulated resulting in Click/Pop Noise
	 * PA enable/mute are handled as part of codec DAPM and digital mute.
	 */

	ret = sdw_enable_stream(sruntime);
	if (ret) {
		sdw_deprepare_stream(sruntime);
		return ret;
	}
	data->stream_prepared[cpu_dai->id] = true;

	return ret;
}

static int sdm845_snd_hw_free(struct snd_pcm_substream *substream)
{
	struct snd_soc_pcm_runtime *rtd = substream->private_data;
	struct sdm845_snd_data *data = snd_soc_card_get_drvdata(rtd->card);
	struct snd_soc_dai *cpu_dai = asoc_rtd_to_cpu(rtd, 0);
	struct sdw_stream_runtime *sruntime = data->sruntime[cpu_dai->id];

	if (sruntime && data->stream_prepared[cpu_dai->id]) {
		sdw_disable_stream(sruntime);
		sdw_deprepare_stream(sruntime);
		data->stream_prepared[cpu_dai->id] = false;
	}

	return 0;
}

static const struct snd_soc_ops sdm845_be_ops = {
	.hw_params = sdm845_snd_hw_params,
	.hw_free = sdm845_snd_hw_free,
	.prepare = sdm845_snd_prepare,
	.startup = sdm845_snd_startup,
	.shutdown = sdm845_snd_shutdown,
};

static int sdm845_be_hw_params_fixup(struct snd_soc_pcm_runtime *rtd,
				struct snd_pcm_hw_params *params)
{
	struct snd_interval *rate = hw_param_interval(params,
					SNDRV_PCM_HW_PARAM_RATE);
	struct snd_interval *channels = hw_param_interval(params,
					SNDRV_PCM_HW_PARAM_CHANNELS);
	struct snd_mask *fmt = hw_param_mask(params, SNDRV_PCM_HW_PARAM_FORMAT);

	rate->min = rate->max = DEFAULT_SAMPLE_RATE_48K;
	channels->min = channels->max = 2;
	snd_mask_set_format(fmt, SNDRV_PCM_FORMAT_S16_LE);

	return 0;
}

static const struct snd_soc_dapm_widget sdm845_snd_widgets[] = {
	SND_SOC_DAPM_HP("Headphone Jack", NULL),
	SND_SOC_DAPM_MIC("Headset Mic", NULL),
	SND_SOC_DAPM_SPK("Left Spk", NULL),
	SND_SOC_DAPM_SPK("Right Spk", NULL),
	SND_SOC_DAPM_MIC("Int Mic", NULL),
};

static void sdm845_add_ops(struct snd_soc_card *card)
{
	struct snd_soc_dai_link *link;
	int i;

	for_each_card_prelinks(card, i, link) {
		if (link->no_pcm == 1) {
			link->ops = &sdm845_be_ops;
			link->be_hw_params_fixup = sdm845_be_hw_params_fixup;
		}
		link->init = sdm845_dai_init;
	}
}

static int sdm845_snd_platform_probe(struct platform_device *pdev)
{
	struct snd_soc_card *card;
	struct sdm845_snd_data *data;
	struct device *dev = &pdev->dev;
	int ret;

	card = kzalloc(sizeof(*card), GFP_KERNEL);
	if (!card)
		return -ENOMEM;

	/* Allocate the private data */
	data = kzalloc(sizeof(*data), GFP_KERNEL);
	if (!data) {
		ret = -ENOMEM;
		goto data_alloc_fail;
	}

	card->dapm_widgets = sdm845_snd_widgets;
	card->num_dapm_widgets = ARRAY_SIZE(sdm845_snd_widgets);
	card->dev = dev;
	dev_set_drvdata(dev, card);
	ret = qcom_snd_parse_of(card);
	if (ret)
		goto parse_dt_fail;

	data->card = card;
	snd_soc_card_set_drvdata(card, data);

	sdm845_add_ops(card);
	ret = snd_soc_register_card(card);
	if (ret) {
		dev_err(dev, "Sound card registration failed\n");
		goto register_card_fail;
	}
	return ret;

register_card_fail:
	kfree(card->dai_link);
parse_dt_fail:
	kfree(data);
data_alloc_fail:
	kfree(card);
	return ret;
}

static int sdm845_snd_platform_remove(struct platform_device *pdev)
{
	struct snd_soc_card *card = dev_get_drvdata(&pdev->dev);
	struct sdm845_snd_data *data = snd_soc_card_get_drvdata(card);

	snd_soc_unregister_card(card);
	kfree(card->dai_link);
	kfree(data);
	kfree(card);
	return 0;
}

static const struct of_device_id sdm845_snd_device_id[]  = {
	{ .compatible = "qcom,sdm845-sndcard" },
	{ .compatible = "qcom,db845c-sndcard" },
	{ .compatible = "lenovo,yoga-c630-sndcard" },
	{},
};
MODULE_DEVICE_TABLE(of, sdm845_snd_device_id);

static struct platform_driver sdm845_snd_driver = {
	.probe = sdm845_snd_platform_probe,
	.remove = sdm845_snd_platform_remove,
	.driver = {
		.name = "msm-snd-sdm845",
		.of_match_table = sdm845_snd_device_id,
	},
};
module_platform_driver(sdm845_snd_driver);

MODULE_DESCRIPTION("sdm845 ASoC Machine Driver");
MODULE_LICENSE("GPL v2");<|MERGE_RESOLUTION|>--- conflicted
+++ resolved
@@ -46,16 +46,6 @@
 				     struct snd_pcm_hw_params *params)
 {
 	struct snd_soc_pcm_runtime *rtd = substream->private_data;
-<<<<<<< HEAD
-	struct snd_soc_dai_link *dai_link = rtd->dai_link;
-	struct snd_soc_dai *cpu_dai = rtd->cpu_dai;
-	u32 rx_ch[SLIM_MAX_RX_PORTS], tx_ch[SLIM_MAX_TX_PORTS];
-	u32 rx_ch_cnt = 0, tx_ch_cnt = 0;
-	int ret = 0, i;
-
-	for (i = 0 ; i < dai_link->num_codecs; i++) {
-		ret = snd_soc_dai_get_channel_map(rtd->codec_dais[i],
-=======
 	struct snd_soc_dai *cpu_dai = asoc_rtd_to_cpu(rtd, 0);
 	struct snd_soc_dai *codec_dai;
 	struct sdm845_snd_data *pdata = snd_soc_card_get_drvdata(rtd->card);
@@ -71,7 +61,6 @@
 			pdata->sruntime[cpu_dai->id] = sruntime;
 
 		ret = snd_soc_dai_get_channel_map(codec_dai,
->>>>>>> 04d5ce62
 				&tx_ch_cnt, tx_ch, &rx_ch_cnt, rx_ch);
 
 		if (ret != 0 && ret != -ENOTSUPP) {
@@ -235,10 +224,6 @@
 	struct snd_soc_dai *cpu_dai = asoc_rtd_to_cpu(rtd, 0);
 	struct sdm845_snd_data *pdata = snd_soc_card_get_drvdata(card);
 	struct snd_jack *jack;
-<<<<<<< HEAD
-	struct snd_soc_dai_link *dai_link = rtd->dai_link;
-=======
->>>>>>> 04d5ce62
 	/*
 	 * Codec SLIMBUS configuration
 	 * RX1, RX2, RX3, RX4, RX5, RX6, RX7, RX8, RX9, RX10, RX11, RX12, RX13
@@ -290,13 +275,8 @@
 		}
 		break;
 	case SLIMBUS_0_RX...SLIMBUS_6_TX:
-<<<<<<< HEAD
-		for (i = 0 ; i < dai_link->num_codecs; i++) {
-			rval = snd_soc_dai_set_channel_map(rtd->codec_dais[i],
-=======
 		for_each_rtd_codec_dais(rtd, i, codec_dai) {
 			rval = snd_soc_dai_set_channel_map(codec_dai,
->>>>>>> 04d5ce62
 							  ARRAY_SIZE(tx_ch),
 							  tx_ch,
 							  ARRAY_SIZE(rx_ch),
@@ -304,11 +284,7 @@
 			if (rval != 0 && rval != -ENOTSUPP)
 				return rval;
 
-<<<<<<< HEAD
-			snd_soc_dai_set_sysclk(rtd->codec_dais[i], 0,
-=======
 			snd_soc_dai_set_sysclk(codec_dai, 0,
->>>>>>> 04d5ce62
 					       WCD934X_DEFAULT_MCLK_RATE,
 					       SNDRV_PCM_STREAM_PLAYBACK);
 		}
