What:		/sys/fs/f2fs/<disk>/gc_max_sleep_time
Date:		July 2013
Contact:	"Namjae Jeon" <namjae.jeon@samsung.com>
Description:	Controls the maximum sleep time for gc_thread. Time
		is in milliseconds.

What:		/sys/fs/f2fs/<disk>/gc_min_sleep_time
Date:		July 2013
Contact:	"Namjae Jeon" <namjae.jeon@samsung.com>
Description:	Controls the minimum sleep time for gc_thread. Time
		is in milliseconds.

What:		/sys/fs/f2fs/<disk>/gc_no_gc_sleep_time
Date:		July 2013
Contact:	"Namjae Jeon" <namjae.jeon@samsung.com>
Description:	Controls the default sleep time for gc_thread. Time
		is in milliseconds.

What:		/sys/fs/f2fs/<disk>/gc_idle
Date:		July 2013
Contact:	"Namjae Jeon" <namjae.jeon@samsung.com>
Description:	Controls the victim selection policy for garbage collection.
		Setting gc_idle = 0(default) will disable this option. Setting:

		===========  ===============================================
		gc_idle = 1  will select the Cost Benefit approach & setting
		gc_idle = 2  will select the greedy approach & setting
		gc_idle = 3  will select the age-threshold based approach.
		===========  ===============================================

What:		/sys/fs/f2fs/<disk>/reclaim_segments
Date:		October 2013
Contact:	"Jaegeuk Kim" <jaegeuk.kim@samsung.com>
Description:	This parameter controls the number of prefree segments to be
		reclaimed. If the number of prefree segments is larger than
		the number of segments in the proportion to the percentage
		over total volume size, f2fs tries to conduct checkpoint to
		reclaim the prefree segments to free segments.
		By default, 5% over total # of segments.

What:		/sys/fs/f2fs/<disk>/main_blkaddr
Date:		November 2019
Contact:	"Ramon Pantin" <pantin@google.com>
Description:	Shows first block address of MAIN area.

What:		/sys/fs/f2fs/<disk>/ipu_policy
Date:		November 2013
Contact:	"Jaegeuk Kim" <jaegeuk.kim@samsung.com>
Description:	Controls the in-place-update policy.
		updates in f2fs. User can set:

		====  =================
		0x01  F2FS_IPU_FORCE
		0x02  F2FS_IPU_SSR
		0x04  F2FS_IPU_UTIL
		0x08  F2FS_IPU_SSR_UTIL
		0x10  F2FS_IPU_FSYNC
		0x20  F2FS_IPU_ASYNC,
		0x40  F2FS_IPU_NOCACHE
		====  =================

		Refer segment.h for details.

What:		/sys/fs/f2fs/<disk>/min_ipu_util
Date:		November 2013
Contact:	"Jaegeuk Kim" <jaegeuk.kim@samsung.com>
Description:	Controls the FS utilization condition for the in-place-update
		policies. It is used by F2FS_IPU_UTIL and F2FS_IPU_SSR_UTIL policies.

What:		/sys/fs/f2fs/<disk>/min_fsync_blocks
Date:		September 2014
Contact:	"Jaegeuk Kim" <jaegeuk@kernel.org>
Description:	Controls the dirty page count condition for the in-place-update
		policies.

What:		/sys/fs/f2fs/<disk>/min_seq_blocks
Date:		August 2018
Contact:	"Jaegeuk Kim" <jaegeuk@kernel.org>
Description:	Controls the dirty page count condition for batched sequential
		writes in writepages.

What:		/sys/fs/f2fs/<disk>/min_hot_blocks
Date:		March 2017
Contact:	"Jaegeuk Kim" <jaegeuk@kernel.org>
Description:	Controls the dirty page count condition for redefining hot data.

What:		/sys/fs/f2fs/<disk>/min_ssr_sections
Date:		October 2017
Contact:	"Chao Yu" <yuchao0@huawei.com>
Description:	Controls the free section threshold to trigger SSR allocation.
		If this is large, SSR mode will be enabled early.

What:		/sys/fs/f2fs/<disk>/max_small_discards
Date:		November 2013
Contact:	"Jaegeuk Kim" <jaegeuk.kim@samsung.com>
Description:	Controls the issue rate of discard commands that consist of small
		blocks less than 2MB. The candidates to be discarded are cached until
		checkpoint is triggered, and issued during the checkpoint.
		By default, it is disabled with 0.

What:		/sys/fs/f2fs/<disk>/discard_granularity
Date:		July 2017
Contact:	"Chao Yu" <yuchao0@huawei.com>
Description:	Controls discard granularity of inner discard thread. Inner thread
		will not issue discards with size that is smaller than granularity.
		The unit size is one block(4KB), now only support configuring
		in range of [1, 512]. Default value is 4(=16KB).

What:		/sys/fs/f2fs/<disk>/umount_discard_timeout
Date:		January 2019
Contact:	"Jaegeuk Kim" <jaegeuk@kernel.org>
Description:	Set timeout to issue discard commands during umount.
	        Default: 5 secs

What:		/sys/fs/f2fs/<disk>/pending_discard
Date:		November 2021
Contact:	"Jaegeuk Kim" <jaegeuk@kernel.org>
Description:	Shows the number of pending discard commands in the queue.

What:		/sys/fs/f2fs/<disk>/max_victim_search
Date:		January 2014
Contact:	"Jaegeuk Kim" <jaegeuk.kim@samsung.com>
Description:	Controls the number of trials to find a victim segment
		when conducting SSR and cleaning operations. The default value
		is 4096 which covers 8GB block address range.

What:		/sys/fs/f2fs/<disk>/migration_granularity
Date:		October 2018
Contact:	"Chao Yu" <yuchao0@huawei.com>
Description:	Controls migration granularity of garbage collection on large
		section, it can let GC move partial segment{s} of one section
		in one GC cycle, so that dispersing heavy overhead GC to
		multiple lightweight one.

What:		/sys/fs/f2fs/<disk>/dir_level
Date:		March 2014
Contact:	"Jaegeuk Kim" <jaegeuk.kim@samsung.com>
Description:	Controls the directory level for large directory. If a
		directory has a number of files, it can reduce the file lookup
		latency by increasing this dir_level value. Otherwise, it
		needs to decrease this value to reduce the space overhead.
		The default value is 0.

What:		/sys/fs/f2fs/<disk>/ram_thresh
Date:		March 2014
Contact:	"Jaegeuk Kim" <jaegeuk.kim@samsung.com>
Description:	Controls the memory footprint used by free nids and cached
		nat entries. By default, 1 is set, which indicates
		10 MB / 1 GB RAM.

What:		/sys/fs/f2fs/<disk>/batched_trim_sections
Date:		February 2015
Contact:	"Jaegeuk Kim" <jaegeuk@kernel.org>
Description:	Controls the trimming rate in batch mode.
		<deprecated>

What:		/sys/fs/f2fs/<disk>/cp_interval
Date:		October 2015
Contact:	"Jaegeuk Kim" <jaegeuk@kernel.org>
Description:	Controls the checkpoint timing, set to 60 seconds by default.

What:		/sys/fs/f2fs/<disk>/idle_interval
Date:		January 2016
Contact:	"Jaegeuk Kim" <jaegeuk@kernel.org>
Description:	Controls the idle timing of system, if there is no FS operation
		during given interval.
		Set to 5 seconds by default.

What:		/sys/fs/f2fs/<disk>/discard_idle_interval
Date:		September 2018
Contact:	"Chao Yu" <yuchao0@huawei.com>
Contact:	"Sahitya Tummala" <stummala@codeaurora.org>
Description:	Controls the idle timing of discard thread given
		this time interval.
		Default is 5 secs.

What:		/sys/fs/f2fs/<disk>/gc_idle_interval
Date:		September 2018
Contact:	"Chao Yu" <yuchao0@huawei.com>
Contact:	"Sahitya Tummala" <stummala@codeaurora.org>
Description:    Controls the idle timing for gc path. Set to 5 seconds by default.

What:		/sys/fs/f2fs/<disk>/iostat_enable
Date:		August 2017
Contact:	"Chao Yu" <yuchao0@huawei.com>
Description:	Controls to enable/disable IO stat.

What:		/sys/fs/f2fs/<disk>/ra_nid_pages
Date:		October 2015
Contact:	"Chao Yu" <chao2.yu@samsung.com>
Description:	Controls the count of nid pages to be readaheaded.
		When building free nids, F2FS reads NAT blocks ahead for
		speed up. Default is 0.

What:		/sys/fs/f2fs/<disk>/dirty_nats_ratio
Date:		January 2016
Contact:	"Chao Yu" <chao2.yu@samsung.com>
Description:	Controls dirty nat entries ratio threshold, if current
		ratio exceeds configured threshold, checkpoint will
		be triggered for flushing dirty nat entries.

What:		/sys/fs/f2fs/<disk>/lifetime_write_kbytes
Date:		January 2016
Contact:	"Shuoran Liu" <liushuoran@huawei.com>
Description:	Shows total written kbytes issued to disk.

What:		/sys/fs/f2fs/<disk>/features
Date:		July 2017
Contact:	"Jaegeuk Kim" <jaegeuk@kernel.org>
Description:	<deprecated: should use /sys/fs/f2fs/<disk>/feature_list/
		Shows all enabled features in current device.
		Supported features:
		encryption, blkzoned, extra_attr, projquota, inode_checksum,
		flexible_inline_xattr, quota_ino, inode_crtime, lost_found,
		verity, sb_checksum, casefold, readonly, compression, pin_file.

What:		/sys/fs/f2fs/<disk>/feature_list/
Date:		June 2021
Contact:	"Jaegeuk Kim" <jaegeuk@kernel.org>
Description:	Expand /sys/fs/f2fs/<disk>/features to meet sysfs rule.
		Supported on-disk features:
		encryption, block_zoned (aka blkzoned), extra_attr,
		project_quota (aka projquota), inode_checksum,
		flexible_inline_xattr, quota_ino, inode_crtime, lost_found,
		verity, sb_checksum, casefold, readonly, compression.
		Note that, pin_file is moved into /sys/fs/f2fs/features/.

What:		/sys/fs/f2fs/features/
Date:		July 2017
Contact:	"Jaegeuk Kim" <jaegeuk@kernel.org>
Description:	Shows all enabled kernel features.
		Supported features:
		encryption, block_zoned, extra_attr, project_quota,
		inode_checksum, flexible_inline_xattr, quota_ino,
		inode_crtime, lost_found, verity, sb_checksum,
		casefold, readonly, compression, test_dummy_encryption_v2,
		atomic_write, pin_file, encrypted_casefold.

What:		/sys/fs/f2fs/<disk>/inject_rate
Date:		May 2016
Contact:	"Sheng Yong" <shengyong1@huawei.com>
Description:	Controls the injection rate of arbitrary faults.

What:		/sys/fs/f2fs/<disk>/inject_type
Date:		May 2016
Contact:	"Sheng Yong" <shengyong1@huawei.com>
Description:	Controls the injection type of arbitrary faults.

What:		/sys/fs/f2fs/<disk>/dirty_segments
Date:		October 2017
Contact:	"Jaegeuk Kim" <jaegeuk@kernel.org>
Description:	Shows the number of dirty segments.

What:		/sys/fs/f2fs/<disk>/reserved_blocks
Date:		June 2017
Contact:	"Chao Yu" <yuchao0@huawei.com>
Description:	Controls target reserved blocks in system, the threshold
		is soft, it could exceed current available user space.

What:		/sys/fs/f2fs/<disk>/current_reserved_blocks
Date:		October 2017
Contact:	"Yunlong Song" <yunlong.song@huawei.com>
Contact:	"Chao Yu" <yuchao0@huawei.com>
Description:	Shows current reserved blocks in system, it may be temporarily
		smaller than target_reserved_blocks, but will gradually
		increase to target_reserved_blocks when more free blocks are
		freed by user later.

What:		/sys/fs/f2fs/<disk>/gc_urgent
Date:		August 2017
Contact:	"Jaegeuk Kim" <jaegeuk@kernel.org>
Description:	Do background GC aggressively when set. When gc_urgent = 1,
		background thread starts to do GC by given gc_urgent_sleep_time
		interval. When gc_urgent = 2, F2FS will lower the bar of
		checking idle in order to process outstanding discard commands
		and GC a little bit aggressively. It is set to 0 by default.

What:		/sys/fs/f2fs/<disk>/gc_urgent_sleep_time
Date:		August 2017
Contact:	"Jaegeuk Kim" <jaegeuk@kernel.org>
Description:	Controls sleep time of GC urgent mode. Set to 500ms by default.

What:		/sys/fs/f2fs/<disk>/readdir_ra
Date:		November 2017
Contact:	"Sheng Yong" <shengyong1@huawei.com>
Description:	Controls readahead inode block in readdir. Enabled by default.

What:		/sys/fs/f2fs/<disk>/gc_pin_file_thresh
Date:		January 2018
Contact:	Jaegeuk Kim <jaegeuk@kernel.org>
Description:	This indicates how many GC can be failed for the pinned
		file. If it exceeds this, F2FS doesn't guarantee its pinning
		state. 2048 trials is set by default.

What:		/sys/fs/f2fs/<disk>/extension_list
Date:		Feburary 2018
Contact:	"Chao Yu" <yuchao0@huawei.com>
Description:	Used to control configure extension list:
		- Query: cat /sys/fs/f2fs/<disk>/extension_list
		- Add: echo '[h/c]extension' > /sys/fs/f2fs/<disk>/extension_list
		- Del: echo '[h/c]!extension' > /sys/fs/f2fs/<disk>/extension_list
		- [h] means add/del hot file extension
		- [c] means add/del cold file extension

What:		/sys/fs/f2fs/<disk>/unusable
Date		April 2019
Contact:	"Daniel Rosenberg" <drosen@google.com>
Description:	If checkpoint=disable, it displays the number of blocks that
		are unusable.
		If checkpoint=enable it displays the number of blocks that
		would be unusable if checkpoint=disable were to be set.

What:		/sys/fs/f2fs/<disk>/encoding
Date		July 2019
Contact:	"Daniel Rosenberg" <drosen@google.com>
Description:	Displays name and version of the encoding set for the filesystem.
		If no encoding is set, displays (none)

What:		/sys/fs/f2fs/<disk>/free_segments
Date:		September 2019
Contact:	"Hridya Valsaraju" <hridya@google.com>
Description:	Number of free segments in disk.

What:		/sys/fs/f2fs/<disk>/cp_foreground_calls
Date:		September 2019
Contact:	"Hridya Valsaraju" <hridya@google.com>
Description:	Number of checkpoint operations performed on demand. Available when
		CONFIG_F2FS_STAT_FS=y.

What:		/sys/fs/f2fs/<disk>/cp_background_calls
Date:		September 2019
Contact:	"Hridya Valsaraju" <hridya@google.com>
Description:	Number of checkpoint operations performed in the background to
		free segments. Available when CONFIG_F2FS_STAT_FS=y.

What:		/sys/fs/f2fs/<disk>/gc_foreground_calls
Date:		September 2019
Contact:	"Hridya Valsaraju" <hridya@google.com>
Description:	Number of garbage collection operations performed on demand.
		Available when CONFIG_F2FS_STAT_FS=y.

What:		/sys/fs/f2fs/<disk>/gc_background_calls
Date:		September 2019
Contact:	"Hridya Valsaraju" <hridya@google.com>
Description:	Number of garbage collection operations triggered in background.
		Available when CONFIG_F2FS_STAT_FS=y.

What:		/sys/fs/f2fs/<disk>/moved_blocks_foreground
Date:		September 2019
Contact:	"Hridya Valsaraju" <hridya@google.com>
Description:	Number of blocks moved by garbage collection in foreground.
		Available when CONFIG_F2FS_STAT_FS=y.

What:		/sys/fs/f2fs/<disk>/moved_blocks_background
Date:		September 2019
Contact:	"Hridya Valsaraju" <hridya@google.com>
Description:	Number of blocks moved by garbage collection in background.
		Available when CONFIG_F2FS_STAT_FS=y.

What:		/sys/fs/f2fs/<disk>/avg_vblocks
Date:		September 2019
Contact:	"Hridya Valsaraju" <hridya@google.com>
Description:	Average number of valid blocks.
		Available when CONFIG_F2FS_STAT_FS=y.

What:		/sys/fs/f2fs/<disk>/mounted_time_sec
Date:		February 2020
Contact:	"Jaegeuk Kim" <jaegeuk@kernel.org>
Description:	Show the mounted time in secs of this partition.

What:		/sys/fs/f2fs/<disk>/data_io_flag
Date:		April 2020
Contact:	"Jaegeuk Kim" <jaegeuk@kernel.org>
Description:	Give a way to attach REQ_META|FUA to data writes
		given temperature-based bits. Now the bits indicate:

		+-------------------+-------------------+
		|      REQ_META     |      REQ_FUA      |
		+------+------+-----+------+------+-----+
		|    5 |    4 |   3 |    2 |    1 |   0 |
		+------+------+-----+------+------+-----+
		| Cold | Warm | Hot | Cold | Warm | Hot |
		+------+------+-----+------+------+-----+

What:		/sys/fs/f2fs/<disk>/node_io_flag
Date:		June 2020
Contact:	"Jaegeuk Kim" <jaegeuk@kernel.org>
Description:	Give a way to attach REQ_META|FUA to node writes
		given temperature-based bits. Now the bits indicate:

		+-------------------+-------------------+
		|      REQ_META     |      REQ_FUA      |
		+------+------+-----+------+------+-----+
		|    5 |    4 |   3 |    2 |    1 |   0 |
		+------+------+-----+------+------+-----+
		| Cold | Warm | Hot | Cold | Warm | Hot |
		+------+------+-----+------+------+-----+

What:		/sys/fs/f2fs/<disk>/iostat_period_ms
Date:		April 2020
Contact:	"Daeho Jeong" <daehojeong@google.com>
Description:	Give a way to change iostat_period time. 3secs by default.
		The new iostat trace gives stats gap given the period.
What:		/sys/fs/f2fs/<disk>/max_io_bytes
Date:		December 2020
Contact:	"Jaegeuk Kim" <jaegeuk@kernel.org>
Description:	This gives a control to limit the bio size in f2fs.
		Default is zero, which will follow underlying block layer limit,
		whereas, if it has a certain bytes value, f2fs won't submit a
		bio larger than that size.

What:		/sys/fs/f2fs/<disk>/stat/sb_status
Date:		December 2020
Contact:	"Chao Yu" <yuchao0@huawei.com>
Description:	Show status of f2fs superblock in real time.

		====== ===================== =================================
		value  sb status macro       description
		0x1    SBI_IS_DIRTY          dirty flag for checkpoint
		0x2    SBI_IS_CLOSE          specify unmounting
		0x4    SBI_NEED_FSCK         need fsck.f2fs to fix
		0x8    SBI_POR_DOING         recovery is doing or not
		0x10   SBI_NEED_SB_WRITE     need to recover superblock
		0x20   SBI_NEED_CP           need to checkpoint
		0x40   SBI_IS_SHUTDOWN       shutdown by ioctl
		0x80   SBI_IS_RECOVERED      recovered orphan/data
		0x100  SBI_CP_DISABLED       CP was disabled last mount
		0x200  SBI_CP_DISABLED_QUICK CP was disabled quickly
		0x400  SBI_QUOTA_NEED_FLUSH  need to flush quota info in CP
		0x800  SBI_QUOTA_SKIP_FLUSH  skip flushing quota in current CP
		0x1000 SBI_QUOTA_NEED_REPAIR quota file may be corrupted
		0x2000 SBI_IS_RESIZEFS       resizefs is in process
		====== ===================== =================================

What:		/sys/fs/f2fs/<disk>/ckpt_thread_ioprio
Date:		January 2021
Contact:	"Daeho Jeong" <daehojeong@google.com>
Description:	Give a way to change checkpoint merge daemon's io priority.
		Its default value is "be,3", which means "BE" I/O class and
		I/O priority "3". We can select the class between "rt" and "be",
		and set the I/O priority within valid range of it. "," delimiter
		is necessary in between I/O class and priority number.

What:		/sys/fs/f2fs/<disk>/ovp_segments
Date:		March 2021
Contact:	"Jaegeuk Kim" <jaegeuk@kernel.org>
Description:	Shows the number of overprovision segments.

What:		/sys/fs/f2fs/<disk>/compr_written_block
Date:		March 2021
Contact:	"Daeho Jeong" <daehojeong@google.com>
Description:	Show the block count written after compression since mount. Note
		that when the compressed blocks are deleted, this count doesn't
		decrease. If you write "0" here, you can initialize
		compr_written_block and compr_saved_block to "0".

What:		/sys/fs/f2fs/<disk>/compr_saved_block
Date:		March 2021
Contact:	"Daeho Jeong" <daehojeong@google.com>
Description:	Show the saved block count with compression since mount. Note
		that when the compressed blocks are deleted, this count doesn't
		decrease. If you write "0" here, you can initialize
		compr_written_block and compr_saved_block to "0".

What:		/sys/fs/f2fs/<disk>/compr_new_inode
Date:		March 2021
Contact:	"Daeho Jeong" <daehojeong@google.com>
Description:	Show the count of inode newly enabled for compression since mount.
		Note that when the compression is disabled for the files, this count
		doesn't decrease. If you write "0" here, you can initialize
		compr_new_inode to "0".

What:		/sys/fs/f2fs/<disk>/atgc_candidate_ratio
Date:		May 2021
Contact:	"Chao Yu" <yuchao0@huawei.com>
Description:	When ATGC is on, it controls candidate ratio in order to limit total
		number of potential victim in all candidates, the value should be in
		range of [0, 100], by default it was initialized as 20(%).

What:		/sys/fs/f2fs/<disk>/atgc_candidate_count
Date:		May 2021
Contact:	"Chao Yu" <yuchao0@huawei.com>
Description:	When ATGC is on, it controls candidate count in order to limit total
		number of potential victim in all candidates, by default it was
		initialized as 10 (sections).

What:		/sys/fs/f2fs/<disk>/atgc_age_weight
Date:		May 2021
Contact:	"Chao Yu" <yuchao0@huawei.com>
Description:	When ATGC is on, it controls age weight to balance weight proportion
		in between aging and valid blocks, the value should be in range of
		[0, 100], by default it was initialized as 60(%).

What:		/sys/fs/f2fs/<disk>/atgc_age_threshold
Date:		May 2021
Contact:	"Chao Yu" <yuchao0@huawei.com>
Description:	When ATGC is on, it controls age threshold to bypass GCing young
		candidates whose age is not beyond the threshold, by default it was
		initialized as 604800 seconds (equals to 7 days).

What:		/sys/fs/f2fs/<disk>/gc_reclaimed_segments
Date:		July 2021
Contact:	"Daeho Jeong" <daehojeong@google.com>
Description:	Show how many segments have been reclaimed by GC during a specific
		GC mode (0: GC normal, 1: GC idle CB, 2: GC idle greedy,
		3: GC idle AT, 4: GC urgent high, 5: GC urgent low)
		You can re-initialize this value to "0".

What:		/sys/fs/f2fs/<disk>/gc_segment_mode
Date:		July 2021
Contact:	"Daeho Jeong" <daehojeong@google.com>
Description:	You can control for which gc mode the "gc_reclaimed_segments" node shows.
		Refer to the description of the modes in "gc_reclaimed_segments".

What:		/sys/fs/f2fs/<disk>/seq_file_ra_mul
Date:		July 2021
Contact:	"Daeho Jeong" <daehojeong@google.com>
Description:	You can	control the multiplier value of	bdi device readahead window size
		between 2 (default) and 256 for POSIX_FADV_SEQUENTIAL advise option.

What:		/sys/fs/f2fs/<disk>/max_fragment_chunk
Date:		August 2021
Contact:	"Daeho Jeong" <daehojeong@google.com>
Description:	With "mode=fragment:block" mount options, we can scatter block allocation.
		f2fs will allocate 1..<max_fragment_chunk> blocks in a chunk and make a hole
		in the length of 1..<max_fragment_hole> by turns. This value can be set
		between 1..512 and the default value is 4.

What:		/sys/fs/f2fs/<disk>/max_fragment_hole
Date:		August 2021
Contact:	"Daeho Jeong" <daehojeong@google.com>
Description:	With "mode=fragment:block" mount options, we can scatter block allocation.
		f2fs will allocate 1..<max_fragment_chunk> blocks in a chunk and make a hole
		in the length of 1..<max_fragment_hole> by turns. This value can be set
<<<<<<< HEAD
		between 1..512 and the default value is 4.
=======
		between 1..512 and the default value is 4.

What:		/sys/fs/f2fs/<disk>/gc_urgent_high_remaining
Date:		December 2021
Contact:	"Daeho Jeong" <daehojeong@google.com>
Description:	You can set the trial count limit for GC urgent high mode with this value.
		If GC thread gets to the limit, the mode will turn back to GC normal mode.
		By default, the value is zero, which means there is no limit like before.
>>>>>>> 754e0b0e
<|MERGE_RESOLUTION|>--- conflicted
+++ resolved
@@ -532,9 +532,6 @@
 Description:	With "mode=fragment:block" mount options, we can scatter block allocation.
 		f2fs will allocate 1..<max_fragment_chunk> blocks in a chunk and make a hole
 		in the length of 1..<max_fragment_hole> by turns. This value can be set
-<<<<<<< HEAD
-		between 1..512 and the default value is 4.
-=======
 		between 1..512 and the default value is 4.
 
 What:		/sys/fs/f2fs/<disk>/gc_urgent_high_remaining
@@ -542,5 +539,4 @@
 Contact:	"Daeho Jeong" <daehojeong@google.com>
 Description:	You can set the trial count limit for GC urgent high mode with this value.
 		If GC thread gets to the limit, the mode will turn back to GC normal mode.
-		By default, the value is zero, which means there is no limit like before.
->>>>>>> 754e0b0e
+		By default, the value is zero, which means there is no limit like before.