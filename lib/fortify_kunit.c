// SPDX-License-Identifier: GPL-2.0
/*
<<<<<<< HEAD
 * Runtime test cases for CONFIG_FORTIFY_SOURCE. For testing memcpy(),
 * see FORTIFY_MEM_* tests in LKDTM (drivers/misc/lkdtm/fortify.c).
=======
 * Runtime test cases for CONFIG_FORTIFY_SOURCE. For additional memcpy()
 * testing see FORTIFY_MEM_* tests in LKDTM (drivers/misc/lkdtm/fortify.c).
>>>>>>> 0c383648
 *
 * For corner cases with UBSAN, try testing with:
 *
 * ./tools/testing/kunit/kunit.py run --arch=x86_64 \
 *	--kconfig_add CONFIG_FORTIFY_SOURCE=y \
 *	--kconfig_add CONFIG_UBSAN=y \
 *	--kconfig_add CONFIG_UBSAN_TRAP=y \
 *	--kconfig_add CONFIG_UBSAN_BOUNDS=y \
 *	--kconfig_add CONFIG_UBSAN_LOCAL_BOUNDS=y \
 *	--make_options LLVM=1 fortify
 */
#define pr_fmt(fmt) KBUILD_MODNAME ": " fmt

<<<<<<< HEAD
/* Redefine fortify_panic() to track failures. */
void fortify_add_kunit_error(int write);
#define fortify_panic(func, write, avail, size, retfail) do {		\
	__fortify_report(FORTIFY_REASON(func, write), avail, size);	\
=======
/* We don't need to fill dmesg with the fortify WARNs during testing. */
#ifdef DEBUG
# define FORTIFY_REPORT_KUNIT(x...) __fortify_report(x)
# define FORTIFY_WARN_KUNIT(x...)   WARN_ONCE(x)
#else
# define FORTIFY_REPORT_KUNIT(x...) do { } while (0)
# define FORTIFY_WARN_KUNIT(x...)   do { } while (0)
#endif

/* Redefine fortify_panic() to track failures. */
void fortify_add_kunit_error(int write);
#define fortify_panic(func, write, avail, size, retfail) do {		\
	FORTIFY_REPORT_KUNIT(FORTIFY_REASON(func, write), avail, size);	\
>>>>>>> 0c383648
	fortify_add_kunit_error(write);					\
	return (retfail);						\
} while (0)

<<<<<<< HEAD
=======
/* Redefine fortify_warn_once() to track memcpy() failures. */
#define fortify_warn_once(chk_func, x...) do {				\
	bool __result = chk_func;					\
	FORTIFY_WARN_KUNIT(__result, x);				\
	if (__result)							\
		fortify_add_kunit_error(1);				\
} while (0)

>>>>>>> 0c383648
#include <kunit/device.h>
#include <kunit/test.h>
#include <kunit/test-bug.h>
#include <linux/device.h>
#include <linux/slab.h>
#include <linux/string.h>
#include <linux/vmalloc.h>

/* Handle being built without CONFIG_FORTIFY_SOURCE */
#ifndef __compiletime_strlen
# define __compiletime_strlen __builtin_strlen
#endif

static struct kunit_resource read_resource;
static struct kunit_resource write_resource;
static int fortify_read_overflows;
static int fortify_write_overflows;

static const char array_of_10[] = "this is 10";
static const char *ptr_of_11 = "this is 11!";
static char array_unknown[] = "compiler thinks I might change";

void fortify_add_kunit_error(int write)
{
	struct kunit_resource *resource;
	struct kunit *current_test;

	current_test = kunit_get_current_test();
	if (!current_test)
		return;

	resource = kunit_find_named_resource(current_test,
			write ? "fortify_write_overflows"
			      : "fortify_read_overflows");
	if (!resource)
		return;

	(*(int *)resource->data)++;
	kunit_put_resource(resource);
}

<<<<<<< HEAD
static void known_sizes_test(struct kunit *test)
=======
static void fortify_test_known_sizes(struct kunit *test)
>>>>>>> 0c383648
{
	KUNIT_EXPECT_EQ(test, __compiletime_strlen("88888888"), 8);
	KUNIT_EXPECT_EQ(test, __compiletime_strlen(array_of_10), 10);
	KUNIT_EXPECT_EQ(test, __compiletime_strlen(ptr_of_11), 11);

	KUNIT_EXPECT_EQ(test, __compiletime_strlen(array_unknown), SIZE_MAX);
	/* Externally defined and dynamically sized string pointer: */
	KUNIT_EXPECT_EQ(test, __compiletime_strlen(test->name), SIZE_MAX);
}

/* This is volatile so the optimizer can't perform DCE below. */
static volatile int pick;

/* Not inline to keep optimizer from figuring out which string we want. */
static noinline size_t want_minus_one(int pick)
{
	const char *str;

	switch (pick) {
	case 1:
		str = "4444";
		break;
	case 2:
		str = "333";
		break;
	default:
		str = "1";
		break;
	}
	return __compiletime_strlen(str);
}

static void fortify_test_control_flow_split(struct kunit *test)
{
	KUNIT_EXPECT_EQ(test, want_minus_one(pick), SIZE_MAX);
}

#define KUNIT_EXPECT_BOS(test, p, expected, name)			\
	KUNIT_EXPECT_EQ_MSG(test, __builtin_object_size(p, 1),		\
		expected,						\
		"__alloc_size() not working with __bos on " name "\n")

#if !__has_builtin(__builtin_dynamic_object_size)
#define KUNIT_EXPECT_BDOS(test, p, expected, name)			\
	/* Silence "unused variable 'expected'" warning. */		\
	KUNIT_EXPECT_EQ(test, expected, expected)
#else
#define KUNIT_EXPECT_BDOS(test, p, expected, name)			\
	KUNIT_EXPECT_EQ_MSG(test, __builtin_dynamic_object_size(p, 1),	\
		expected,						\
		"__alloc_size() not working with __bdos on " name "\n")
#endif

/* If the execpted size is a constant value, __bos can see it. */
#define check_const(_expected, alloc, free)		do {		\
	size_t expected = (_expected);					\
	void *p = alloc;						\
	KUNIT_EXPECT_TRUE_MSG(test, p != NULL, #alloc " failed?!\n");	\
	KUNIT_EXPECT_BOS(test, p, expected, #alloc);			\
	KUNIT_EXPECT_BDOS(test, p, expected, #alloc);			\
	free;								\
} while (0)

/* If the execpted size is NOT a constant value, __bos CANNOT see it. */
#define check_dynamic(_expected, alloc, free)		do {		\
	size_t expected = (_expected);					\
	void *p = alloc;						\
	KUNIT_EXPECT_TRUE_MSG(test, p != NULL, #alloc " failed?!\n");	\
	KUNIT_EXPECT_BOS(test, p, SIZE_MAX, #alloc);			\
	KUNIT_EXPECT_BDOS(test, p, expected, #alloc);			\
	free;								\
} while (0)

/* Assortment of constant-value kinda-edge cases. */
#define CONST_TEST_BODY(TEST_alloc)	do {				\
	/* Special-case vmalloc()-family to skip 0-sized allocs. */	\
	if (strcmp(#TEST_alloc, "TEST_vmalloc") != 0)			\
		TEST_alloc(check_const, 0, 0);				\
	TEST_alloc(check_const, 1, 1);					\
	TEST_alloc(check_const, 128, 128);				\
	TEST_alloc(check_const, 1023, 1023);				\
	TEST_alloc(check_const, 1025, 1025);				\
	TEST_alloc(check_const, 4096, 4096);				\
	TEST_alloc(check_const, 4097, 4097);				\
} while (0)

static volatile size_t zero_size;
static volatile size_t unknown_size = 50;

#if !__has_builtin(__builtin_dynamic_object_size)
#define DYNAMIC_TEST_BODY(TEST_alloc)					\
	kunit_skip(test, "Compiler is missing __builtin_dynamic_object_size() support\n")
#else
#define DYNAMIC_TEST_BODY(TEST_alloc)	do {				\
	size_t size = unknown_size;					\
									\
	/*								\
	 * Expected size is "size" in each test, before it is then	\
	 * internally incremented in each test.	Requires we disable	\
	 * -Wunsequenced.						\
	 */								\
	TEST_alloc(check_dynamic, size, size++);			\
	/* Make sure incrementing actually happened. */			\
	KUNIT_EXPECT_NE(test, size, unknown_size);			\
} while (0)
#endif

#define DEFINE_ALLOC_SIZE_TEST_PAIR(allocator)				\
static void fortify_test_alloc_size_##allocator##_const(struct kunit *test) \
{									\
	CONST_TEST_BODY(TEST_##allocator);				\
}									\
static void fortify_test_alloc_size_##allocator##_dynamic(struct kunit *test) \
{									\
	DYNAMIC_TEST_BODY(TEST_##allocator);				\
}

#define TEST_kmalloc(checker, expected_size, alloc_size)	do {	\
	gfp_t gfp = GFP_KERNEL | __GFP_NOWARN;				\
	void *orig;							\
	size_t len;							\
									\
	checker(expected_size, kmalloc(alloc_size, gfp),		\
		kfree(p));						\
	checker(expected_size,						\
		kmalloc_node(alloc_size, gfp, NUMA_NO_NODE),		\
		kfree(p));						\
	checker(expected_size, kzalloc(alloc_size, gfp),		\
		kfree(p));						\
	checker(expected_size,						\
		kzalloc_node(alloc_size, gfp, NUMA_NO_NODE),		\
		kfree(p));						\
	checker(expected_size, kcalloc(1, alloc_size, gfp),		\
		kfree(p));						\
	checker(expected_size, kcalloc(alloc_size, 1, gfp),		\
		kfree(p));						\
	checker(expected_size,						\
		kcalloc_node(1, alloc_size, gfp, NUMA_NO_NODE),		\
		kfree(p));						\
	checker(expected_size,						\
		kcalloc_node(alloc_size, 1, gfp, NUMA_NO_NODE),		\
		kfree(p));						\
	checker(expected_size, kmalloc_array(1, alloc_size, gfp),	\
		kfree(p));						\
	checker(expected_size, kmalloc_array(alloc_size, 1, gfp),	\
		kfree(p));						\
	checker(expected_size,						\
		kmalloc_array_node(1, alloc_size, gfp, NUMA_NO_NODE),	\
		kfree(p));						\
	checker(expected_size,						\
		kmalloc_array_node(alloc_size, 1, gfp, NUMA_NO_NODE),	\
		kfree(p));						\
	checker(expected_size, __kmalloc(alloc_size, gfp),		\
		kfree(p));						\
									\
	orig = kmalloc(alloc_size, gfp);				\
	KUNIT_EXPECT_TRUE(test, orig != NULL);				\
	checker((expected_size) * 2,					\
		krealloc(orig, (alloc_size) * 2, gfp),			\
		kfree(p));						\
	orig = kmalloc(alloc_size, gfp);				\
	KUNIT_EXPECT_TRUE(test, orig != NULL);				\
	checker((expected_size) * 2,					\
		krealloc_array(orig, 1, (alloc_size) * 2, gfp),		\
		kfree(p));						\
	orig = kmalloc(alloc_size, gfp);				\
	KUNIT_EXPECT_TRUE(test, orig != NULL);				\
	checker((expected_size) * 2,					\
		krealloc_array(orig, (alloc_size) * 2, 1, gfp),		\
		kfree(p));						\
									\
	len = 11;							\
	/* Using memdup() with fixed size, so force unknown length. */	\
	if (!__builtin_constant_p(expected_size))			\
		len += zero_size;					\
	checker(len, kmemdup("hello there", len, gfp), kfree(p));	\
} while (0)
DEFINE_ALLOC_SIZE_TEST_PAIR(kmalloc)

/* Sizes are in pages, not bytes. */
#define TEST_vmalloc(checker, expected_pages, alloc_pages)	do {	\
	gfp_t gfp = GFP_KERNEL | __GFP_NOWARN;				\
	checker((expected_pages) * PAGE_SIZE,				\
		vmalloc((alloc_pages) * PAGE_SIZE),	   vfree(p));	\
	checker((expected_pages) * PAGE_SIZE,				\
		vzalloc((alloc_pages) * PAGE_SIZE),	   vfree(p));	\
	checker((expected_pages) * PAGE_SIZE,				\
		__vmalloc((alloc_pages) * PAGE_SIZE, gfp), vfree(p));	\
} while (0)
DEFINE_ALLOC_SIZE_TEST_PAIR(vmalloc)

/* Sizes are in pages (and open-coded for side-effects), not bytes. */
#define TEST_kvmalloc(checker, expected_pages, alloc_pages)	do {	\
	gfp_t gfp = GFP_KERNEL | __GFP_NOWARN;				\
	size_t prev_size;						\
	void *orig;							\
									\
	checker((expected_pages) * PAGE_SIZE,				\
		kvmalloc((alloc_pages) * PAGE_SIZE, gfp),		\
		kvfree(p));						\
	checker((expected_pages) * PAGE_SIZE,				\
		kvmalloc_node((alloc_pages) * PAGE_SIZE, gfp, NUMA_NO_NODE), \
		kvfree(p));						\
	checker((expected_pages) * PAGE_SIZE,				\
		kvzalloc((alloc_pages) * PAGE_SIZE, gfp),		\
		kvfree(p));						\
	checker((expected_pages) * PAGE_SIZE,				\
		kvzalloc_node((alloc_pages) * PAGE_SIZE, gfp, NUMA_NO_NODE), \
		kvfree(p));						\
	checker((expected_pages) * PAGE_SIZE,				\
		kvcalloc(1, (alloc_pages) * PAGE_SIZE, gfp),		\
		kvfree(p));						\
	checker((expected_pages) * PAGE_SIZE,				\
		kvcalloc((alloc_pages) * PAGE_SIZE, 1, gfp),		\
		kvfree(p));						\
	checker((expected_pages) * PAGE_SIZE,				\
		kvmalloc_array(1, (alloc_pages) * PAGE_SIZE, gfp),	\
		kvfree(p));						\
	checker((expected_pages) * PAGE_SIZE,				\
		kvmalloc_array((alloc_pages) * PAGE_SIZE, 1, gfp),	\
		kvfree(p));						\
									\
	prev_size = (expected_pages) * PAGE_SIZE;			\
	orig = kvmalloc(prev_size, gfp);				\
	KUNIT_EXPECT_TRUE(test, orig != NULL);				\
	checker(((expected_pages) * PAGE_SIZE) * 2,			\
		kvrealloc(orig, prev_size,				\
			  ((alloc_pages) * PAGE_SIZE) * 2, gfp),	\
		kvfree(p));						\
} while (0)
DEFINE_ALLOC_SIZE_TEST_PAIR(kvmalloc)

#define TEST_devm_kmalloc(checker, expected_size, alloc_size)	do {	\
	gfp_t gfp = GFP_KERNEL | __GFP_NOWARN;				\
	const char dev_name[] = "fortify-test";				\
	struct device *dev;						\
	void *orig;							\
	size_t len;							\
									\
	/* Create dummy device for devm_kmalloc()-family tests. */	\
	dev = kunit_device_register(test, dev_name);			\
	KUNIT_ASSERT_FALSE_MSG(test, IS_ERR(dev),			\
			       "Cannot register test device\n");	\
									\
	checker(expected_size, devm_kmalloc(dev, alloc_size, gfp),	\
		devm_kfree(dev, p));					\
	checker(expected_size, devm_kzalloc(dev, alloc_size, gfp),	\
		devm_kfree(dev, p));					\
	checker(expected_size,						\
		devm_kmalloc_array(dev, 1, alloc_size, gfp),		\
		devm_kfree(dev, p));					\
	checker(expected_size,						\
		devm_kmalloc_array(dev, alloc_size, 1, gfp),		\
		devm_kfree(dev, p));					\
	checker(expected_size,						\
		devm_kcalloc(dev, 1, alloc_size, gfp),			\
		devm_kfree(dev, p));					\
	checker(expected_size,						\
		devm_kcalloc(dev, alloc_size, 1, gfp),			\
		devm_kfree(dev, p));					\
									\
	orig = devm_kmalloc(dev, alloc_size, gfp);			\
	KUNIT_EXPECT_TRUE(test, orig != NULL);				\
	checker((expected_size) * 2,					\
		devm_krealloc(dev, orig, (alloc_size) * 2, gfp),	\
		devm_kfree(dev, p));					\
									\
	len = 4;							\
	/* Using memdup() with fixed size, so force unknown length. */	\
	if (!__builtin_constant_p(expected_size))			\
		len += zero_size;					\
	checker(len, devm_kmemdup(dev, "Ohai", len, gfp),		\
		devm_kfree(dev, p));					\
									\
	kunit_device_unregister(test, dev);				\
} while (0)
DEFINE_ALLOC_SIZE_TEST_PAIR(devm_kmalloc)

<<<<<<< HEAD
=======
static const char * const test_strs[] = {
	"",
	"Hello there",
	"A longer string, just for variety",
};

#define TEST_realloc(checker)	do {					\
	gfp_t gfp = GFP_KERNEL;						\
	size_t len;							\
	int i;								\
									\
	for (i = 0; i < ARRAY_SIZE(test_strs); i++) {			\
		len = strlen(test_strs[i]);				\
		KUNIT_EXPECT_EQ(test, __builtin_constant_p(len), 0);	\
		checker(len, kmemdup_array(test_strs[i], 1, len, gfp),	\
			kfree(p));					\
		checker(len, kmemdup(test_strs[i], len, gfp),		\
			kfree(p));					\
	}								\
} while (0)
static void fortify_test_realloc_size(struct kunit *test)
{
	TEST_realloc(check_dynamic);
}

>>>>>>> 0c383648
/*
 * We can't have an array at the end of a structure or else
 * builds without -fstrict-flex-arrays=3 will report them as
 * being an unknown length. Additionally, add bytes before
 * and after the string to catch over/underflows if tests
 * fail.
 */
struct fortify_padding {
	unsigned long bytes_before;
	char buf[32];
	unsigned long bytes_after;
};
/* Force compiler into not being able to resolve size at compile-time. */
static volatile int unconst;

<<<<<<< HEAD
static void strlen_test(struct kunit *test)
=======
static void fortify_test_strlen(struct kunit *test)
>>>>>>> 0c383648
{
	struct fortify_padding pad = { };
	int i, end = sizeof(pad.buf) - 1;

	/* Fill 31 bytes with valid characters. */
	for (i = 0; i < sizeof(pad.buf) - 1; i++)
		pad.buf[i] = i + '0';
	/* Trailing bytes are still %NUL. */
	KUNIT_EXPECT_EQ(test, pad.buf[end], '\0');
	KUNIT_EXPECT_EQ(test, pad.bytes_after, 0);

	/* String is terminated, so strlen() is valid. */
	KUNIT_EXPECT_EQ(test, strlen(pad.buf), end);
	KUNIT_EXPECT_EQ(test, fortify_read_overflows, 0);

	/* Make string unterminated, and recount. */
	pad.buf[end] = 'A';
	end = sizeof(pad.buf);
	KUNIT_EXPECT_EQ(test, strlen(pad.buf), end);
	KUNIT_EXPECT_EQ(test, fortify_read_overflows, 1);
}

<<<<<<< HEAD
static void strnlen_test(struct kunit *test)
=======
static void fortify_test_strnlen(struct kunit *test)
>>>>>>> 0c383648
{
	struct fortify_padding pad = { };
	int i, end = sizeof(pad.buf) - 1;

	/* Fill 31 bytes with valid characters. */
	for (i = 0; i < sizeof(pad.buf) - 1; i++)
		pad.buf[i] = i + '0';
	/* Trailing bytes are still %NUL. */
	KUNIT_EXPECT_EQ(test, pad.buf[end], '\0');
	KUNIT_EXPECT_EQ(test, pad.bytes_after, 0);

	/* String is terminated, so strnlen() is valid. */
	KUNIT_EXPECT_EQ(test, strnlen(pad.buf, sizeof(pad.buf)), end);
	KUNIT_EXPECT_EQ(test, fortify_read_overflows, 0);
	/* A truncated strnlen() will be safe, too. */
	KUNIT_EXPECT_EQ(test, strnlen(pad.buf, sizeof(pad.buf) / 2),
					sizeof(pad.buf) / 2);
	KUNIT_EXPECT_EQ(test, fortify_read_overflows, 0);

	/* Make string unterminated, and recount. */
	pad.buf[end] = 'A';
	end = sizeof(pad.buf);
	/* Reading beyond with strncpy() will fail. */
	KUNIT_EXPECT_EQ(test, strnlen(pad.buf, end + 1), end);
	KUNIT_EXPECT_EQ(test, fortify_read_overflows, 1);
	KUNIT_EXPECT_EQ(test, strnlen(pad.buf, end + 2), end);
	KUNIT_EXPECT_EQ(test, fortify_read_overflows, 2);

	/* Early-truncated is safe still, though. */
	KUNIT_EXPECT_EQ(test, strnlen(pad.buf, end), end);
	KUNIT_EXPECT_EQ(test, fortify_read_overflows, 2);

	end = sizeof(pad.buf) / 2;
	KUNIT_EXPECT_EQ(test, strnlen(pad.buf, end), end);
	KUNIT_EXPECT_EQ(test, fortify_read_overflows, 2);
}

<<<<<<< HEAD
static void strcpy_test(struct kunit *test)
=======
static void fortify_test_strcpy(struct kunit *test)
>>>>>>> 0c383648
{
	struct fortify_padding pad = { };
	char src[sizeof(pad.buf) + 1] = { };
	int i;

	/* Fill 31 bytes with valid characters. */
	for (i = 0; i < sizeof(src) - 2; i++)
		src[i] = i + '0';

	/* Destination is %NUL-filled to start with. */
	KUNIT_EXPECT_EQ(test, pad.bytes_before, 0);
	KUNIT_EXPECT_EQ(test, pad.buf[sizeof(pad.buf) - 1], '\0');
	KUNIT_EXPECT_EQ(test, pad.buf[sizeof(pad.buf) - 2], '\0');
	KUNIT_EXPECT_EQ(test, pad.buf[sizeof(pad.buf) - 3], '\0');
	KUNIT_EXPECT_EQ(test, pad.bytes_after, 0);

	/* Legitimate strcpy() 1 less than of max size. */
	KUNIT_ASSERT_TRUE(test, strcpy(pad.buf, src)
				== pad.buf);
	KUNIT_EXPECT_EQ(test, fortify_read_overflows, 0);
	KUNIT_EXPECT_EQ(test, fortify_write_overflows, 0);
	/* Only last byte should be %NUL */
	KUNIT_EXPECT_EQ(test, pad.buf[sizeof(pad.buf) - 1], '\0');
	KUNIT_EXPECT_NE(test, pad.buf[sizeof(pad.buf) - 2], '\0');
	KUNIT_EXPECT_NE(test, pad.buf[sizeof(pad.buf) - 3], '\0');

	src[sizeof(src) - 2] = 'A';
	/* But now we trip the overflow checking. */
	KUNIT_ASSERT_TRUE(test, strcpy(pad.buf, src)
				== pad.buf);
	KUNIT_EXPECT_EQ(test, fortify_read_overflows, 0);
	KUNIT_EXPECT_EQ(test, fortify_write_overflows, 1);
	/* Trailing %NUL -- thanks to FORTIFY. */
	KUNIT_EXPECT_EQ(test, pad.buf[sizeof(pad.buf) - 1], '\0');
	KUNIT_EXPECT_NE(test, pad.buf[sizeof(pad.buf) - 2], '\0');
	KUNIT_EXPECT_NE(test, pad.buf[sizeof(pad.buf) - 2], '\0');
	/* And we will not have gone beyond. */
	KUNIT_EXPECT_EQ(test, pad.bytes_after, 0);

	src[sizeof(src) - 1] = 'A';
	/* And for sure now, two bytes past. */
	KUNIT_ASSERT_TRUE(test, strcpy(pad.buf, src)
				== pad.buf);
	/*
	 * Which trips both the strlen() on the unterminated src,
	 * and the resulting copy attempt.
	 */
	KUNIT_EXPECT_EQ(test, fortify_read_overflows, 1);
	KUNIT_EXPECT_EQ(test, fortify_write_overflows, 2);
	/* Trailing %NUL -- thanks to FORTIFY. */
	KUNIT_EXPECT_EQ(test, pad.buf[sizeof(pad.buf) - 1], '\0');
	KUNIT_EXPECT_NE(test, pad.buf[sizeof(pad.buf) - 2], '\0');
	KUNIT_EXPECT_NE(test, pad.buf[sizeof(pad.buf) - 2], '\0');
	/* And we will not have gone beyond. */
	KUNIT_EXPECT_EQ(test, pad.bytes_after, 0);
}

<<<<<<< HEAD
static void strncpy_test(struct kunit *test)
=======
static void fortify_test_strncpy(struct kunit *test)
>>>>>>> 0c383648
{
	struct fortify_padding pad = { };
	char src[] = "Copy me fully into a small buffer and I will overflow!";

	/* Destination is %NUL-filled to start with. */
	KUNIT_EXPECT_EQ(test, pad.bytes_before, 0);
	KUNIT_EXPECT_EQ(test, pad.buf[sizeof(pad.buf) - 1], '\0');
	KUNIT_EXPECT_EQ(test, pad.buf[sizeof(pad.buf) - 2], '\0');
	KUNIT_EXPECT_EQ(test, pad.buf[sizeof(pad.buf) - 3], '\0');
	KUNIT_EXPECT_EQ(test, pad.bytes_after, 0);

	/* Legitimate strncpy() 1 less than of max size. */
	KUNIT_ASSERT_TRUE(test, strncpy(pad.buf, src,
					sizeof(pad.buf) + unconst - 1)
				== pad.buf);
	KUNIT_EXPECT_EQ(test, fortify_write_overflows, 0);
	/* Only last byte should be %NUL */
	KUNIT_EXPECT_EQ(test, pad.buf[sizeof(pad.buf) - 1], '\0');
	KUNIT_EXPECT_NE(test, pad.buf[sizeof(pad.buf) - 2], '\0');
	KUNIT_EXPECT_NE(test, pad.buf[sizeof(pad.buf) - 3], '\0');

	/* Legitimate (though unterminated) max-size strncpy. */
	KUNIT_ASSERT_TRUE(test, strncpy(pad.buf, src,
					sizeof(pad.buf) + unconst)
				== pad.buf);
	KUNIT_EXPECT_EQ(test, fortify_write_overflows, 0);
	/* No trailing %NUL -- thanks strncpy API. */
	KUNIT_EXPECT_NE(test, pad.buf[sizeof(pad.buf) - 1], '\0');
	KUNIT_EXPECT_NE(test, pad.buf[sizeof(pad.buf) - 2], '\0');
	KUNIT_EXPECT_NE(test, pad.buf[sizeof(pad.buf) - 2], '\0');
	/* But we will not have gone beyond. */
	KUNIT_EXPECT_EQ(test, pad.bytes_after, 0);

	/* Now verify that FORTIFY is working... */
	KUNIT_ASSERT_TRUE(test, strncpy(pad.buf, src,
					sizeof(pad.buf) + unconst + 1)
				== pad.buf);
	/* Should catch the overflow. */
	KUNIT_EXPECT_EQ(test, fortify_write_overflows, 1);
	KUNIT_EXPECT_NE(test, pad.buf[sizeof(pad.buf) - 1], '\0');
	KUNIT_EXPECT_NE(test, pad.buf[sizeof(pad.buf) - 2], '\0');
	KUNIT_EXPECT_NE(test, pad.buf[sizeof(pad.buf) - 2], '\0');
	/* And we will not have gone beyond. */
	KUNIT_EXPECT_EQ(test, pad.bytes_after, 0);

	/* And further... */
	KUNIT_ASSERT_TRUE(test, strncpy(pad.buf, src,
					sizeof(pad.buf) + unconst + 2)
				== pad.buf);
	/* Should catch the overflow. */
	KUNIT_EXPECT_EQ(test, fortify_write_overflows, 2);
	KUNIT_EXPECT_NE(test, pad.buf[sizeof(pad.buf) - 1], '\0');
	KUNIT_EXPECT_NE(test, pad.buf[sizeof(pad.buf) - 2], '\0');
	KUNIT_EXPECT_NE(test, pad.buf[sizeof(pad.buf) - 2], '\0');
	/* And we will not have gone beyond. */
	KUNIT_EXPECT_EQ(test, pad.bytes_after, 0);
}

<<<<<<< HEAD
static void strscpy_test(struct kunit *test)
=======
static void fortify_test_strscpy(struct kunit *test)
>>>>>>> 0c383648
{
	struct fortify_padding pad = { };
	char src[] = "Copy me fully into a small buffer and I will overflow!";

	/* Destination is %NUL-filled to start with. */
	KUNIT_EXPECT_EQ(test, pad.bytes_before, 0);
	KUNIT_EXPECT_EQ(test, pad.buf[sizeof(pad.buf) - 1], '\0');
	KUNIT_EXPECT_EQ(test, pad.buf[sizeof(pad.buf) - 2], '\0');
	KUNIT_EXPECT_EQ(test, pad.buf[sizeof(pad.buf) - 3], '\0');
	KUNIT_EXPECT_EQ(test, pad.bytes_after, 0);

	/* Legitimate strscpy() 1 less than of max size. */
	KUNIT_ASSERT_EQ(test, strscpy(pad.buf, src,
				      sizeof(pad.buf) + unconst - 1),
			-E2BIG);
	KUNIT_EXPECT_EQ(test, fortify_write_overflows, 0);
	/* Keeping space for %NUL, last two bytes should be %NUL */
	KUNIT_EXPECT_EQ(test, pad.buf[sizeof(pad.buf) - 1], '\0');
	KUNIT_EXPECT_EQ(test, pad.buf[sizeof(pad.buf) - 2], '\0');
	KUNIT_EXPECT_NE(test, pad.buf[sizeof(pad.buf) - 3], '\0');

	/* Legitimate max-size strscpy. */
	KUNIT_ASSERT_EQ(test, strscpy(pad.buf, src,
				      sizeof(pad.buf) + unconst),
			-E2BIG);
	KUNIT_EXPECT_EQ(test, fortify_write_overflows, 0);
	/* A trailing %NUL will exist. */
	KUNIT_EXPECT_EQ(test, pad.buf[sizeof(pad.buf) - 1], '\0');
	KUNIT_EXPECT_NE(test, pad.buf[sizeof(pad.buf) - 2], '\0');
	KUNIT_EXPECT_NE(test, pad.buf[sizeof(pad.buf) - 2], '\0');

	/* Now verify that FORTIFY is working... */
	KUNIT_ASSERT_EQ(test, strscpy(pad.buf, src,
				      sizeof(pad.buf) + unconst + 1),
			-E2BIG);
	/* Should catch the overflow. */
	KUNIT_EXPECT_EQ(test, fortify_write_overflows, 1);
	KUNIT_EXPECT_EQ(test, pad.buf[sizeof(pad.buf) - 1], '\0');
	KUNIT_EXPECT_NE(test, pad.buf[sizeof(pad.buf) - 2], '\0');
	KUNIT_EXPECT_NE(test, pad.buf[sizeof(pad.buf) - 2], '\0');
	/* And we will not have gone beyond. */
	KUNIT_EXPECT_EQ(test, pad.bytes_after, 0);

	/* And much further... */
	KUNIT_ASSERT_EQ(test, strscpy(pad.buf, src,
				      sizeof(src) * 2 + unconst),
			-E2BIG);
	/* Should catch the overflow. */
	KUNIT_EXPECT_EQ(test, fortify_write_overflows, 2);
	KUNIT_EXPECT_EQ(test, pad.buf[sizeof(pad.buf) - 1], '\0');
	KUNIT_EXPECT_NE(test, pad.buf[sizeof(pad.buf) - 2], '\0');
	KUNIT_EXPECT_NE(test, pad.buf[sizeof(pad.buf) - 2], '\0');
	/* And we will not have gone beyond. */
	KUNIT_EXPECT_EQ(test, pad.bytes_after, 0);
}

<<<<<<< HEAD
static void strcat_test(struct kunit *test)
=======
static void fortify_test_strcat(struct kunit *test)
>>>>>>> 0c383648
{
	struct fortify_padding pad = { };
	char src[sizeof(pad.buf) / 2] = { };
	char one[] = "A";
	char two[] = "BC";
	int i;

	/* Fill 15 bytes with valid characters. */
	for (i = 0; i < sizeof(src) - 1; i++)
		src[i] = i + 'A';

	/* Destination is %NUL-filled to start with. */
	KUNIT_EXPECT_EQ(test, pad.bytes_before, 0);
	KUNIT_EXPECT_EQ(test, pad.buf[sizeof(pad.buf) - 1], '\0');
	KUNIT_EXPECT_EQ(test, pad.buf[sizeof(pad.buf) - 2], '\0');
	KUNIT_EXPECT_EQ(test, pad.buf[sizeof(pad.buf) - 3], '\0');
	KUNIT_EXPECT_EQ(test, pad.bytes_after, 0);

	/* Legitimate strcat() using less than half max size. */
	KUNIT_ASSERT_TRUE(test, strcat(pad.buf, src) == pad.buf);
	KUNIT_EXPECT_EQ(test, fortify_write_overflows, 0);
	/* Legitimate strcat() now 2 bytes shy of end. */
	KUNIT_ASSERT_TRUE(test, strcat(pad.buf, src) == pad.buf);
	KUNIT_EXPECT_EQ(test, fortify_write_overflows, 0);
	/* Last two bytes should be %NUL */
	KUNIT_EXPECT_EQ(test, pad.buf[sizeof(pad.buf) - 1], '\0');
	KUNIT_EXPECT_EQ(test, pad.buf[sizeof(pad.buf) - 2], '\0');
	KUNIT_EXPECT_NE(test, pad.buf[sizeof(pad.buf) - 3], '\0');

	/* Add one more character to the end. */
	KUNIT_ASSERT_TRUE(test, strcat(pad.buf, one) == pad.buf);
	KUNIT_EXPECT_EQ(test, fortify_write_overflows, 0);
	/* Last byte should be %NUL */
	KUNIT_EXPECT_EQ(test, pad.buf[sizeof(pad.buf) - 1], '\0');
	KUNIT_EXPECT_NE(test, pad.buf[sizeof(pad.buf) - 2], '\0');
	KUNIT_EXPECT_NE(test, pad.buf[sizeof(pad.buf) - 3], '\0');

	/* And this one char will overflow. */
	KUNIT_ASSERT_TRUE(test, strcat(pad.buf, one) == pad.buf);
	KUNIT_EXPECT_EQ(test, fortify_write_overflows, 1);
	/* Last byte should be %NUL thanks to FORTIFY. */
	KUNIT_EXPECT_EQ(test, pad.buf[sizeof(pad.buf) - 1], '\0');
	KUNIT_EXPECT_NE(test, pad.buf[sizeof(pad.buf) - 2], '\0');
	KUNIT_EXPECT_NE(test, pad.buf[sizeof(pad.buf) - 3], '\0');
	KUNIT_EXPECT_EQ(test, pad.bytes_after, 0);

	/* And adding two will overflow more. */
	KUNIT_ASSERT_TRUE(test, strcat(pad.buf, two) == pad.buf);
	KUNIT_EXPECT_EQ(test, fortify_write_overflows, 2);
	/* Last byte should be %NUL thanks to FORTIFY. */
	KUNIT_EXPECT_EQ(test, pad.buf[sizeof(pad.buf) - 1], '\0');
	KUNIT_EXPECT_NE(test, pad.buf[sizeof(pad.buf) - 2], '\0');
	KUNIT_EXPECT_NE(test, pad.buf[sizeof(pad.buf) - 3], '\0');
	KUNIT_EXPECT_EQ(test, pad.bytes_after, 0);
}

<<<<<<< HEAD
static void strncat_test(struct kunit *test)
=======
static void fortify_test_strncat(struct kunit *test)
>>>>>>> 0c383648
{
	struct fortify_padding pad = { };
	char src[sizeof(pad.buf)] = { };
	int i, partial;

	/* Fill 31 bytes with valid characters. */
	partial = sizeof(src) / 2 - 1;
	for (i = 0; i < partial; i++)
		src[i] = i + 'A';

	/* Destination is %NUL-filled to start with. */
	KUNIT_EXPECT_EQ(test, pad.bytes_before, 0);
	KUNIT_EXPECT_EQ(test, pad.buf[sizeof(pad.buf) - 1], '\0');
	KUNIT_EXPECT_EQ(test, pad.buf[sizeof(pad.buf) - 2], '\0');
	KUNIT_EXPECT_EQ(test, pad.buf[sizeof(pad.buf) - 3], '\0');
	KUNIT_EXPECT_EQ(test, pad.bytes_after, 0);

	/* Legitimate strncat() using less than half max size. */
	KUNIT_ASSERT_TRUE(test, strncat(pad.buf, src, partial) == pad.buf);
	KUNIT_EXPECT_EQ(test, fortify_read_overflows, 0);
	KUNIT_EXPECT_EQ(test, fortify_write_overflows, 0);
	/* Legitimate strncat() now 2 bytes shy of end. */
	KUNIT_ASSERT_TRUE(test, strncat(pad.buf, src, partial) == pad.buf);
	KUNIT_EXPECT_EQ(test, fortify_read_overflows, 0);
	KUNIT_EXPECT_EQ(test, fortify_write_overflows, 0);
	/* Last two bytes should be %NUL */
	KUNIT_EXPECT_EQ(test, pad.buf[sizeof(pad.buf) - 1], '\0');
	KUNIT_EXPECT_EQ(test, pad.buf[sizeof(pad.buf) - 2], '\0');
	KUNIT_EXPECT_NE(test, pad.buf[sizeof(pad.buf) - 3], '\0');

	/* Add one more character to the end. */
	KUNIT_ASSERT_TRUE(test, strncat(pad.buf, src, 1) == pad.buf);
	KUNIT_EXPECT_EQ(test, fortify_read_overflows, 0);
	KUNIT_EXPECT_EQ(test, fortify_write_overflows, 0);
	/* Last byte should be %NUL */
	KUNIT_EXPECT_EQ(test, pad.buf[sizeof(pad.buf) - 1], '\0');
	KUNIT_EXPECT_NE(test, pad.buf[sizeof(pad.buf) - 2], '\0');
	KUNIT_EXPECT_NE(test, pad.buf[sizeof(pad.buf) - 3], '\0');

	/* And this one char will overflow. */
	KUNIT_ASSERT_TRUE(test, strncat(pad.buf, src, 1) == pad.buf);
	KUNIT_EXPECT_EQ(test, fortify_read_overflows, 0);
	KUNIT_EXPECT_EQ(test, fortify_write_overflows, 1);
	/* Last byte should be %NUL thanks to FORTIFY. */
	KUNIT_EXPECT_EQ(test, pad.buf[sizeof(pad.buf) - 1], '\0');
	KUNIT_EXPECT_NE(test, pad.buf[sizeof(pad.buf) - 2], '\0');
	KUNIT_EXPECT_NE(test, pad.buf[sizeof(pad.buf) - 3], '\0');
	KUNIT_EXPECT_EQ(test, pad.bytes_after, 0);

	/* And adding two will overflow more. */
	KUNIT_ASSERT_TRUE(test, strncat(pad.buf, src, 2) == pad.buf);
	KUNIT_EXPECT_EQ(test, fortify_read_overflows, 0);
	KUNIT_EXPECT_EQ(test, fortify_write_overflows, 2);
	/* Last byte should be %NUL thanks to FORTIFY. */
	KUNIT_EXPECT_EQ(test, pad.buf[sizeof(pad.buf) - 1], '\0');
	KUNIT_EXPECT_NE(test, pad.buf[sizeof(pad.buf) - 2], '\0');
	KUNIT_EXPECT_NE(test, pad.buf[sizeof(pad.buf) - 3], '\0');
	KUNIT_EXPECT_EQ(test, pad.bytes_after, 0);

	/* Force an unterminated destination, and overflow. */
	pad.buf[sizeof(pad.buf) - 1] = 'A';
	KUNIT_ASSERT_TRUE(test, strncat(pad.buf, src, 1) == pad.buf);
	/* This will have tripped both strlen() and strcat(). */
	KUNIT_EXPECT_EQ(test, fortify_read_overflows, 1);
	KUNIT_EXPECT_EQ(test, fortify_write_overflows, 3);
	KUNIT_EXPECT_NE(test, pad.buf[sizeof(pad.buf) - 1], '\0');
	KUNIT_EXPECT_NE(test, pad.buf[sizeof(pad.buf) - 2], '\0');
	KUNIT_EXPECT_NE(test, pad.buf[sizeof(pad.buf) - 3], '\0');
	/* But we should not go beyond the end. */
	KUNIT_EXPECT_EQ(test, pad.bytes_after, 0);
}

<<<<<<< HEAD
static void strlcat_test(struct kunit *test)
=======
static void fortify_test_strlcat(struct kunit *test)
>>>>>>> 0c383648
{
	struct fortify_padding pad = { };
	char src[sizeof(pad.buf)] = { };
	int i, partial;
	int len = sizeof(pad.buf) + unconst;

	/* Fill 15 bytes with valid characters. */
	partial = sizeof(src) / 2 - 1;
	for (i = 0; i < partial; i++)
		src[i] = i + 'A';

	/* Destination is %NUL-filled to start with. */
	KUNIT_EXPECT_EQ(test, pad.bytes_before, 0);
	KUNIT_EXPECT_EQ(test, pad.buf[sizeof(pad.buf) - 1], '\0');
	KUNIT_EXPECT_EQ(test, pad.buf[sizeof(pad.buf) - 2], '\0');
	KUNIT_EXPECT_EQ(test, pad.buf[sizeof(pad.buf) - 3], '\0');
	KUNIT_EXPECT_EQ(test, pad.bytes_after, 0);

	/* Legitimate strlcat() using less than half max size. */
	KUNIT_ASSERT_EQ(test, strlcat(pad.buf, src, len), partial);
	KUNIT_EXPECT_EQ(test, fortify_read_overflows, 0);
	KUNIT_EXPECT_EQ(test, fortify_write_overflows, 0);
	/* Legitimate strlcat() now 2 bytes shy of end. */
	KUNIT_ASSERT_EQ(test, strlcat(pad.buf, src, len), partial * 2);
	KUNIT_EXPECT_EQ(test, fortify_read_overflows, 0);
	KUNIT_EXPECT_EQ(test, fortify_write_overflows, 0);
	/* Last two bytes should be %NUL */
	KUNIT_EXPECT_EQ(test, pad.buf[sizeof(pad.buf) - 1], '\0');
	KUNIT_EXPECT_EQ(test, pad.buf[sizeof(pad.buf) - 2], '\0');
	KUNIT_EXPECT_NE(test, pad.buf[sizeof(pad.buf) - 3], '\0');

	/* Add one more character to the end. */
	KUNIT_ASSERT_EQ(test, strlcat(pad.buf, "Q", len), partial * 2 + 1);
	KUNIT_EXPECT_EQ(test, fortify_read_overflows, 0);
	KUNIT_EXPECT_EQ(test, fortify_write_overflows, 0);
	/* Last byte should be %NUL */
	KUNIT_EXPECT_EQ(test, pad.buf[sizeof(pad.buf) - 1], '\0');
	KUNIT_EXPECT_NE(test, pad.buf[sizeof(pad.buf) - 2], '\0');
	KUNIT_EXPECT_NE(test, pad.buf[sizeof(pad.buf) - 3], '\0');

	/* And this one char will overflow. */
	KUNIT_ASSERT_EQ(test, strlcat(pad.buf, "V", len * 2), len);
	KUNIT_EXPECT_EQ(test, fortify_read_overflows, 0);
	KUNIT_EXPECT_EQ(test, fortify_write_overflows, 1);
	/* Last byte should be %NUL thanks to FORTIFY. */
	KUNIT_EXPECT_EQ(test, pad.buf[sizeof(pad.buf) - 1], '\0');
	KUNIT_EXPECT_NE(test, pad.buf[sizeof(pad.buf) - 2], '\0');
	KUNIT_EXPECT_NE(test, pad.buf[sizeof(pad.buf) - 3], '\0');
	KUNIT_EXPECT_EQ(test, pad.bytes_after, 0);

	/* And adding two will overflow more. */
	KUNIT_ASSERT_EQ(test, strlcat(pad.buf, "QQ", len * 2), len + 1);
	KUNIT_EXPECT_EQ(test, fortify_read_overflows, 0);
	KUNIT_EXPECT_EQ(test, fortify_write_overflows, 2);
	/* Last byte should be %NUL thanks to FORTIFY. */
	KUNIT_EXPECT_EQ(test, pad.buf[sizeof(pad.buf) - 1], '\0');
	KUNIT_EXPECT_NE(test, pad.buf[sizeof(pad.buf) - 2], '\0');
	KUNIT_EXPECT_NE(test, pad.buf[sizeof(pad.buf) - 3], '\0');
	KUNIT_EXPECT_EQ(test, pad.bytes_after, 0);

	/* Force an unterminated destination, and overflow. */
	pad.buf[sizeof(pad.buf) - 1] = 'A';
	KUNIT_ASSERT_EQ(test, strlcat(pad.buf, "TT", len * 2), len + 2);
	/* This will have tripped both strlen() and strlcat(). */
	KUNIT_EXPECT_EQ(test, fortify_read_overflows, 2);
	KUNIT_EXPECT_EQ(test, fortify_write_overflows, 2);
	KUNIT_EXPECT_NE(test, pad.buf[sizeof(pad.buf) - 1], '\0');
	KUNIT_EXPECT_NE(test, pad.buf[sizeof(pad.buf) - 2], '\0');
	KUNIT_EXPECT_NE(test, pad.buf[sizeof(pad.buf) - 3], '\0');
	/* But we should not go beyond the end. */
	KUNIT_EXPECT_EQ(test, pad.bytes_after, 0);

	/* Force an unterminated source, and overflow. */
	memset(src, 'B', sizeof(src));
	pad.buf[sizeof(pad.buf) - 1] = '\0';
	KUNIT_ASSERT_EQ(test, strlcat(pad.buf, src, len * 3), len - 1 + sizeof(src));
	/* This will have tripped both strlen() and strlcat(). */
	KUNIT_EXPECT_EQ(test, fortify_read_overflows, 3);
	KUNIT_EXPECT_EQ(test, fortify_write_overflows, 3);
	KUNIT_EXPECT_EQ(test, pad.buf[sizeof(pad.buf) - 1], '\0');
	/* But we should not go beyond the end. */
	KUNIT_EXPECT_EQ(test, pad.bytes_after, 0);
}

<<<<<<< HEAD
static void memscan_test(struct kunit *test)
=======
/* Check for 0-sized arrays... */
struct fortify_zero_sized {
	unsigned long bytes_before;
	char buf[0];
	unsigned long bytes_after;
};

#define __fortify_test(memfunc)					\
static void fortify_test_##memfunc(struct kunit *test)		\
{								\
	struct fortify_zero_sized zero = { };			\
	struct fortify_padding pad = { };			\
	char srcA[sizeof(pad.buf) + 2];				\
	char srcB[sizeof(pad.buf) + 2];				\
	size_t len = sizeof(pad.buf) + unconst;			\
								\
	memset(srcA, 'A', sizeof(srcA));			\
	KUNIT_ASSERT_EQ(test, srcA[0], 'A');			\
	memset(srcB, 'B', sizeof(srcB));			\
	KUNIT_ASSERT_EQ(test, srcB[0], 'B');			\
								\
	memfunc(pad.buf, srcA, 0 + unconst);			\
	KUNIT_EXPECT_EQ(test, pad.buf[0], '\0');		\
	KUNIT_EXPECT_EQ(test, fortify_read_overflows, 0);	\
	KUNIT_EXPECT_EQ(test, fortify_write_overflows, 0);	\
	memfunc(pad.buf + 1, srcB, 1 + unconst);		\
	KUNIT_EXPECT_EQ(test, pad.buf[0], '\0');		\
	KUNIT_EXPECT_EQ(test, pad.buf[1], 'B');			\
	KUNIT_EXPECT_EQ(test, pad.buf[2], '\0');		\
	KUNIT_EXPECT_EQ(test, fortify_read_overflows, 0);	\
	KUNIT_EXPECT_EQ(test, fortify_write_overflows, 0);	\
	memfunc(pad.buf, srcA, 1 + unconst);			\
	KUNIT_EXPECT_EQ(test, pad.buf[0], 'A');			\
	KUNIT_EXPECT_EQ(test, pad.buf[1], 'B');			\
	KUNIT_EXPECT_EQ(test, fortify_read_overflows, 0);	\
	KUNIT_EXPECT_EQ(test, fortify_write_overflows, 0);	\
	memfunc(pad.buf, srcA, len - 1);			\
	KUNIT_EXPECT_EQ(test, pad.buf[1], 'A');			\
	KUNIT_EXPECT_EQ(test, pad.buf[len - 1], '\0');		\
	KUNIT_EXPECT_EQ(test, fortify_read_overflows, 0);	\
	KUNIT_EXPECT_EQ(test, fortify_write_overflows, 0);	\
	memfunc(pad.buf, srcA, len);				\
	KUNIT_EXPECT_EQ(test, pad.buf[1], 'A');			\
	KUNIT_EXPECT_EQ(test, pad.buf[len - 1], 'A');		\
	KUNIT_EXPECT_EQ(test, pad.bytes_after, 0);		\
	KUNIT_EXPECT_EQ(test, fortify_read_overflows, 0);	\
	KUNIT_EXPECT_EQ(test, fortify_write_overflows, 0);	\
	memfunc(pad.buf, srcA, len + 1);			\
	KUNIT_EXPECT_EQ(test, fortify_read_overflows, 0);	\
	KUNIT_EXPECT_EQ(test, fortify_write_overflows, 1);	\
	memfunc(pad.buf + 1, srcB, len);			\
	KUNIT_EXPECT_EQ(test, fortify_read_overflows, 0);	\
	KUNIT_EXPECT_EQ(test, fortify_write_overflows, 2);	\
								\
	/* Reset error counter. */				\
	fortify_write_overflows = 0;				\
	/* Copy nothing into nothing: no errors. */		\
	memfunc(zero.buf, srcB, 0 + unconst);			\
	KUNIT_EXPECT_EQ(test, fortify_read_overflows, 0);	\
	KUNIT_EXPECT_EQ(test, fortify_write_overflows, 0);	\
	/* We currently explicitly ignore zero-sized dests. */	\
	memfunc(zero.buf, srcB, 1 + unconst);			\
	KUNIT_EXPECT_EQ(test, fortify_read_overflows, 0);	\
	KUNIT_EXPECT_EQ(test, fortify_write_overflows, 0);	\
}
__fortify_test(memcpy)
__fortify_test(memmove)

static void fortify_test_memscan(struct kunit *test)
>>>>>>> 0c383648
{
	char haystack[] = "Where oh where is my memory range?";
	char *mem = haystack + strlen("Where oh where is ");
	char needle = 'm';
	size_t len = sizeof(haystack) + unconst;

	KUNIT_ASSERT_PTR_EQ(test, memscan(haystack, needle, len),
				  mem);
	KUNIT_EXPECT_EQ(test, fortify_read_overflows, 0);
	/* Catch too-large range. */
	KUNIT_ASSERT_PTR_EQ(test, memscan(haystack, needle, len + 1),
				  NULL);
	KUNIT_EXPECT_EQ(test, fortify_read_overflows, 1);
	KUNIT_ASSERT_PTR_EQ(test, memscan(haystack, needle, len * 2),
				  NULL);
	KUNIT_EXPECT_EQ(test, fortify_read_overflows, 2);
}

<<<<<<< HEAD
static void memchr_test(struct kunit *test)
=======
static void fortify_test_memchr(struct kunit *test)
>>>>>>> 0c383648
{
	char haystack[] = "Where oh where is my memory range?";
	char *mem = haystack + strlen("Where oh where is ");
	char needle = 'm';
	size_t len = sizeof(haystack) + unconst;

	KUNIT_ASSERT_PTR_EQ(test, memchr(haystack, needle, len),
				  mem);
	KUNIT_EXPECT_EQ(test, fortify_read_overflows, 0);
	/* Catch too-large range. */
	KUNIT_ASSERT_PTR_EQ(test, memchr(haystack, needle, len + 1),
				  NULL);
	KUNIT_EXPECT_EQ(test, fortify_read_overflows, 1);
	KUNIT_ASSERT_PTR_EQ(test, memchr(haystack, needle, len * 2),
				  NULL);
	KUNIT_EXPECT_EQ(test, fortify_read_overflows, 2);
}

<<<<<<< HEAD
static void memchr_inv_test(struct kunit *test)
=======
static void fortify_test_memchr_inv(struct kunit *test)
>>>>>>> 0c383648
{
	char haystack[] = "Where oh where is my memory range?";
	char *mem = haystack + 1;
	char needle = 'W';
	size_t len = sizeof(haystack) + unconst;

	/* Normal search is okay. */
	KUNIT_ASSERT_PTR_EQ(test, memchr_inv(haystack, needle, len),
				  mem);
	KUNIT_EXPECT_EQ(test, fortify_read_overflows, 0);
	/* Catch too-large range. */
	KUNIT_ASSERT_PTR_EQ(test, memchr_inv(haystack, needle, len + 1),
				  NULL);
	KUNIT_EXPECT_EQ(test, fortify_read_overflows, 1);
	KUNIT_ASSERT_PTR_EQ(test, memchr_inv(haystack, needle, len * 2),
				  NULL);
	KUNIT_EXPECT_EQ(test, fortify_read_overflows, 2);
}

<<<<<<< HEAD
static void memcmp_test(struct kunit *test)
=======
static void fortify_test_memcmp(struct kunit *test)
>>>>>>> 0c383648
{
	char one[] = "My mind is going ...";
	char two[] = "My mind is going ... I can feel it.";
	size_t one_len = sizeof(one) + unconst - 1;
	size_t two_len = sizeof(two) + unconst - 1;

	/* We match the first string (ignoring the %NUL). */
	KUNIT_ASSERT_EQ(test, memcmp(one, two, one_len), 0);
	KUNIT_EXPECT_EQ(test, fortify_read_overflows, 0);
	/* Still in bounds, but no longer matching. */
<<<<<<< HEAD
	KUNIT_ASSERT_EQ(test, memcmp(one, two, one_len + 1), -32);
=======
	KUNIT_ASSERT_LT(test, memcmp(one, two, one_len + 1), 0);
>>>>>>> 0c383648
	KUNIT_EXPECT_EQ(test, fortify_read_overflows, 0);

	/* Catch too-large ranges. */
	KUNIT_ASSERT_EQ(test, memcmp(one, two, one_len + 2), INT_MIN);
	KUNIT_EXPECT_EQ(test, fortify_read_overflows, 1);

	KUNIT_ASSERT_EQ(test, memcmp(two, one, two_len + 2), INT_MIN);
	KUNIT_EXPECT_EQ(test, fortify_read_overflows, 2);
}

<<<<<<< HEAD
static void kmemdup_test(struct kunit *test)
=======
static void fortify_test_kmemdup(struct kunit *test)
>>>>>>> 0c383648
{
	char src[] = "I got Doom running on it!";
	char *copy;
	size_t len = sizeof(src) + unconst;

	/* Copy is within bounds. */
	copy = kmemdup(src, len, GFP_KERNEL);
	KUNIT_EXPECT_NOT_NULL(test, copy);
	KUNIT_EXPECT_EQ(test, fortify_read_overflows, 0);
	kfree(copy);

	/* Without %NUL. */
	copy = kmemdup(src, len - 1, GFP_KERNEL);
	KUNIT_EXPECT_NOT_NULL(test, copy);
	KUNIT_EXPECT_EQ(test, fortify_read_overflows, 0);
	kfree(copy);

	/* Tiny bounds. */
	copy = kmemdup(src, 1, GFP_KERNEL);
	KUNIT_EXPECT_NOT_NULL(test, copy);
	KUNIT_EXPECT_EQ(test, fortify_read_overflows, 0);
	kfree(copy);

	/* Out of bounds by 1 byte. */
	copy = kmemdup(src, len + 1, GFP_KERNEL);
<<<<<<< HEAD
	KUNIT_EXPECT_NULL(test, copy);
=======
	KUNIT_EXPECT_PTR_EQ(test, copy, ZERO_SIZE_PTR);
>>>>>>> 0c383648
	KUNIT_EXPECT_EQ(test, fortify_read_overflows, 1);
	kfree(copy);

	/* Way out of bounds. */
	copy = kmemdup(src, len * 2, GFP_KERNEL);
<<<<<<< HEAD
	KUNIT_EXPECT_NULL(test, copy);
=======
	KUNIT_EXPECT_PTR_EQ(test, copy, ZERO_SIZE_PTR);
>>>>>>> 0c383648
	KUNIT_EXPECT_EQ(test, fortify_read_overflows, 2);
	kfree(copy);

	/* Starting offset causing out of bounds. */
	copy = kmemdup(src + 1, len, GFP_KERNEL);
<<<<<<< HEAD
	KUNIT_EXPECT_NULL(test, copy);
=======
	KUNIT_EXPECT_PTR_EQ(test, copy, ZERO_SIZE_PTR);
>>>>>>> 0c383648
	KUNIT_EXPECT_EQ(test, fortify_read_overflows, 3);
	kfree(copy);
}

static int fortify_test_init(struct kunit *test)
{
	if (!IS_ENABLED(CONFIG_FORTIFY_SOURCE))
		kunit_skip(test, "Not built with CONFIG_FORTIFY_SOURCE=y");

	fortify_read_overflows = 0;
	kunit_add_named_resource(test, NULL, NULL, &read_resource,
				 "fortify_read_overflows",
				 &fortify_read_overflows);
	fortify_write_overflows = 0;
	kunit_add_named_resource(test, NULL, NULL, &write_resource,
				 "fortify_write_overflows",
				 &fortify_write_overflows);
	return 0;
}

static struct kunit_case fortify_test_cases[] = {
<<<<<<< HEAD
	KUNIT_CASE(known_sizes_test),
	KUNIT_CASE(control_flow_split_test),
	KUNIT_CASE(alloc_size_kmalloc_const_test),
	KUNIT_CASE(alloc_size_kmalloc_dynamic_test),
	KUNIT_CASE(alloc_size_vmalloc_const_test),
	KUNIT_CASE(alloc_size_vmalloc_dynamic_test),
	KUNIT_CASE(alloc_size_kvmalloc_const_test),
	KUNIT_CASE(alloc_size_kvmalloc_dynamic_test),
	KUNIT_CASE(alloc_size_devm_kmalloc_const_test),
	KUNIT_CASE(alloc_size_devm_kmalloc_dynamic_test),
	KUNIT_CASE(strlen_test),
	KUNIT_CASE(strnlen_test),
	KUNIT_CASE(strcpy_test),
	KUNIT_CASE(strncpy_test),
	KUNIT_CASE(strscpy_test),
	KUNIT_CASE(strcat_test),
	KUNIT_CASE(strncat_test),
	KUNIT_CASE(strlcat_test),
	/* skip memset: performs bounds checking on whole structs */
	/* skip memcpy: still using warn-and-overwrite instead of hard-fail */
	KUNIT_CASE(memscan_test),
	KUNIT_CASE(memchr_test),
	KUNIT_CASE(memchr_inv_test),
	KUNIT_CASE(memcmp_test),
	KUNIT_CASE(kmemdup_test),
=======
	KUNIT_CASE(fortify_test_known_sizes),
	KUNIT_CASE(fortify_test_control_flow_split),
	KUNIT_CASE(fortify_test_alloc_size_kmalloc_const),
	KUNIT_CASE(fortify_test_alloc_size_kmalloc_dynamic),
	KUNIT_CASE(fortify_test_alloc_size_vmalloc_const),
	KUNIT_CASE(fortify_test_alloc_size_vmalloc_dynamic),
	KUNIT_CASE(fortify_test_alloc_size_kvmalloc_const),
	KUNIT_CASE(fortify_test_alloc_size_kvmalloc_dynamic),
	KUNIT_CASE(fortify_test_alloc_size_devm_kmalloc_const),
	KUNIT_CASE(fortify_test_alloc_size_devm_kmalloc_dynamic),
	KUNIT_CASE(fortify_test_realloc_size),
	KUNIT_CASE(fortify_test_strlen),
	KUNIT_CASE(fortify_test_strnlen),
	KUNIT_CASE(fortify_test_strcpy),
	KUNIT_CASE(fortify_test_strncpy),
	KUNIT_CASE(fortify_test_strscpy),
	KUNIT_CASE(fortify_test_strcat),
	KUNIT_CASE(fortify_test_strncat),
	KUNIT_CASE(fortify_test_strlcat),
	/* skip memset: performs bounds checking on whole structs */
	KUNIT_CASE(fortify_test_memcpy),
	KUNIT_CASE(fortify_test_memmove),
	KUNIT_CASE(fortify_test_memscan),
	KUNIT_CASE(fortify_test_memchr),
	KUNIT_CASE(fortify_test_memchr_inv),
	KUNIT_CASE(fortify_test_memcmp),
	KUNIT_CASE(fortify_test_kmemdup),
>>>>>>> 0c383648
	{}
};

static struct kunit_suite fortify_test_suite = {
	.name = "fortify",
	.init = fortify_test_init,
	.test_cases = fortify_test_cases,
};

kunit_test_suite(fortify_test_suite);

MODULE_LICENSE("GPL");<|MERGE_RESOLUTION|>--- conflicted
+++ resolved
@@ -1,12 +1,7 @@
 // SPDX-License-Identifier: GPL-2.0
 /*
-<<<<<<< HEAD
- * Runtime test cases for CONFIG_FORTIFY_SOURCE. For testing memcpy(),
- * see FORTIFY_MEM_* tests in LKDTM (drivers/misc/lkdtm/fortify.c).
-=======
  * Runtime test cases for CONFIG_FORTIFY_SOURCE. For additional memcpy()
  * testing see FORTIFY_MEM_* tests in LKDTM (drivers/misc/lkdtm/fortify.c).
->>>>>>> 0c383648
  *
  * For corner cases with UBSAN, try testing with:
  *
@@ -20,12 +15,6 @@
  */
 #define pr_fmt(fmt) KBUILD_MODNAME ": " fmt
 
-<<<<<<< HEAD
-/* Redefine fortify_panic() to track failures. */
-void fortify_add_kunit_error(int write);
-#define fortify_panic(func, write, avail, size, retfail) do {		\
-	__fortify_report(FORTIFY_REASON(func, write), avail, size);	\
-=======
 /* We don't need to fill dmesg with the fortify WARNs during testing. */
 #ifdef DEBUG
 # define FORTIFY_REPORT_KUNIT(x...) __fortify_report(x)
@@ -39,13 +28,10 @@
 void fortify_add_kunit_error(int write);
 #define fortify_panic(func, write, avail, size, retfail) do {		\
 	FORTIFY_REPORT_KUNIT(FORTIFY_REASON(func, write), avail, size);	\
->>>>>>> 0c383648
 	fortify_add_kunit_error(write);					\
 	return (retfail);						\
 } while (0)
 
-<<<<<<< HEAD
-=======
 /* Redefine fortify_warn_once() to track memcpy() failures. */
 #define fortify_warn_once(chk_func, x...) do {				\
 	bool __result = chk_func;					\
@@ -54,7 +40,6 @@
 		fortify_add_kunit_error(1);				\
 } while (0)
 
->>>>>>> 0c383648
 #include <kunit/device.h>
 #include <kunit/test.h>
 #include <kunit/test-bug.h>
@@ -96,11 +81,7 @@
 	kunit_put_resource(resource);
 }
 
-<<<<<<< HEAD
-static void known_sizes_test(struct kunit *test)
-=======
 static void fortify_test_known_sizes(struct kunit *test)
->>>>>>> 0c383648
 {
 	KUNIT_EXPECT_EQ(test, __compiletime_strlen("88888888"), 8);
 	KUNIT_EXPECT_EQ(test, __compiletime_strlen(array_of_10), 10);
@@ -379,8 +360,6 @@
 } while (0)
 DEFINE_ALLOC_SIZE_TEST_PAIR(devm_kmalloc)
 
-<<<<<<< HEAD
-=======
 static const char * const test_strs[] = {
 	"",
 	"Hello there",
@@ -406,7 +385,6 @@
 	TEST_realloc(check_dynamic);
 }
 
->>>>>>> 0c383648
 /*
  * We can't have an array at the end of a structure or else
  * builds without -fstrict-flex-arrays=3 will report them as
@@ -422,11 +400,7 @@
 /* Force compiler into not being able to resolve size at compile-time. */
 static volatile int unconst;
 
-<<<<<<< HEAD
-static void strlen_test(struct kunit *test)
-=======
 static void fortify_test_strlen(struct kunit *test)
->>>>>>> 0c383648
 {
 	struct fortify_padding pad = { };
 	int i, end = sizeof(pad.buf) - 1;
@@ -449,11 +423,7 @@
 	KUNIT_EXPECT_EQ(test, fortify_read_overflows, 1);
 }
 
-<<<<<<< HEAD
-static void strnlen_test(struct kunit *test)
-=======
 static void fortify_test_strnlen(struct kunit *test)
->>>>>>> 0c383648
 {
 	struct fortify_padding pad = { };
 	int i, end = sizeof(pad.buf) - 1;
@@ -491,11 +461,7 @@
 	KUNIT_EXPECT_EQ(test, fortify_read_overflows, 2);
 }
 
-<<<<<<< HEAD
-static void strcpy_test(struct kunit *test)
-=======
 static void fortify_test_strcpy(struct kunit *test)
->>>>>>> 0c383648
 {
 	struct fortify_padding pad = { };
 	char src[sizeof(pad.buf) + 1] = { };
@@ -553,11 +519,7 @@
 	KUNIT_EXPECT_EQ(test, pad.bytes_after, 0);
 }
 
-<<<<<<< HEAD
-static void strncpy_test(struct kunit *test)
-=======
 static void fortify_test_strncpy(struct kunit *test)
->>>>>>> 0c383648
 {
 	struct fortify_padding pad = { };
 	char src[] = "Copy me fully into a small buffer and I will overflow!";
@@ -616,11 +578,7 @@
 	KUNIT_EXPECT_EQ(test, pad.bytes_after, 0);
 }
 
-<<<<<<< HEAD
-static void strscpy_test(struct kunit *test)
-=======
 static void fortify_test_strscpy(struct kunit *test)
->>>>>>> 0c383648
 {
 	struct fortify_padding pad = { };
 	char src[] = "Copy me fully into a small buffer and I will overflow!";
@@ -677,11 +635,7 @@
 	KUNIT_EXPECT_EQ(test, pad.bytes_after, 0);
 }
 
-<<<<<<< HEAD
-static void strcat_test(struct kunit *test)
-=======
 static void fortify_test_strcat(struct kunit *test)
->>>>>>> 0c383648
 {
 	struct fortify_padding pad = { };
 	char src[sizeof(pad.buf) / 2] = { };
@@ -738,11 +692,7 @@
 	KUNIT_EXPECT_EQ(test, pad.bytes_after, 0);
 }
 
-<<<<<<< HEAD
-static void strncat_test(struct kunit *test)
-=======
 static void fortify_test_strncat(struct kunit *test)
->>>>>>> 0c383648
 {
 	struct fortify_padding pad = { };
 	char src[sizeof(pad.buf)] = { };
@@ -815,11 +765,7 @@
 	KUNIT_EXPECT_EQ(test, pad.bytes_after, 0);
 }
 
-<<<<<<< HEAD
-static void strlcat_test(struct kunit *test)
-=======
 static void fortify_test_strlcat(struct kunit *test)
->>>>>>> 0c383648
 {
 	struct fortify_padding pad = { };
 	char src[sizeof(pad.buf)] = { };
@@ -904,9 +850,6 @@
 	KUNIT_EXPECT_EQ(test, pad.bytes_after, 0);
 }
 
-<<<<<<< HEAD
-static void memscan_test(struct kunit *test)
-=======
 /* Check for 0-sized arrays... */
 struct fortify_zero_sized {
 	unsigned long bytes_before;
@@ -976,7 +919,6 @@
 __fortify_test(memmove)
 
 static void fortify_test_memscan(struct kunit *test)
->>>>>>> 0c383648
 {
 	char haystack[] = "Where oh where is my memory range?";
 	char *mem = haystack + strlen("Where oh where is ");
@@ -995,11 +937,7 @@
 	KUNIT_EXPECT_EQ(test, fortify_read_overflows, 2);
 }
 
-<<<<<<< HEAD
-static void memchr_test(struct kunit *test)
-=======
 static void fortify_test_memchr(struct kunit *test)
->>>>>>> 0c383648
 {
 	char haystack[] = "Where oh where is my memory range?";
 	char *mem = haystack + strlen("Where oh where is ");
@@ -1018,11 +956,7 @@
 	KUNIT_EXPECT_EQ(test, fortify_read_overflows, 2);
 }
 
-<<<<<<< HEAD
-static void memchr_inv_test(struct kunit *test)
-=======
 static void fortify_test_memchr_inv(struct kunit *test)
->>>>>>> 0c383648
 {
 	char haystack[] = "Where oh where is my memory range?";
 	char *mem = haystack + 1;
@@ -1042,11 +976,7 @@
 	KUNIT_EXPECT_EQ(test, fortify_read_overflows, 2);
 }
 
-<<<<<<< HEAD
-static void memcmp_test(struct kunit *test)
-=======
 static void fortify_test_memcmp(struct kunit *test)
->>>>>>> 0c383648
 {
 	char one[] = "My mind is going ...";
 	char two[] = "My mind is going ... I can feel it.";
@@ -1057,11 +987,7 @@
 	KUNIT_ASSERT_EQ(test, memcmp(one, two, one_len), 0);
 	KUNIT_EXPECT_EQ(test, fortify_read_overflows, 0);
 	/* Still in bounds, but no longer matching. */
-<<<<<<< HEAD
-	KUNIT_ASSERT_EQ(test, memcmp(one, two, one_len + 1), -32);
-=======
 	KUNIT_ASSERT_LT(test, memcmp(one, two, one_len + 1), 0);
->>>>>>> 0c383648
 	KUNIT_EXPECT_EQ(test, fortify_read_overflows, 0);
 
 	/* Catch too-large ranges. */
@@ -1072,11 +998,7 @@
 	KUNIT_EXPECT_EQ(test, fortify_read_overflows, 2);
 }
 
-<<<<<<< HEAD
-static void kmemdup_test(struct kunit *test)
-=======
 static void fortify_test_kmemdup(struct kunit *test)
->>>>>>> 0c383648
 {
 	char src[] = "I got Doom running on it!";
 	char *copy;
@@ -1102,31 +1024,19 @@
 
 	/* Out of bounds by 1 byte. */
 	copy = kmemdup(src, len + 1, GFP_KERNEL);
-<<<<<<< HEAD
-	KUNIT_EXPECT_NULL(test, copy);
-=======
 	KUNIT_EXPECT_PTR_EQ(test, copy, ZERO_SIZE_PTR);
->>>>>>> 0c383648
 	KUNIT_EXPECT_EQ(test, fortify_read_overflows, 1);
 	kfree(copy);
 
 	/* Way out of bounds. */
 	copy = kmemdup(src, len * 2, GFP_KERNEL);
-<<<<<<< HEAD
-	KUNIT_EXPECT_NULL(test, copy);
-=======
 	KUNIT_EXPECT_PTR_EQ(test, copy, ZERO_SIZE_PTR);
->>>>>>> 0c383648
 	KUNIT_EXPECT_EQ(test, fortify_read_overflows, 2);
 	kfree(copy);
 
 	/* Starting offset causing out of bounds. */
 	copy = kmemdup(src + 1, len, GFP_KERNEL);
-<<<<<<< HEAD
-	KUNIT_EXPECT_NULL(test, copy);
-=======
 	KUNIT_EXPECT_PTR_EQ(test, copy, ZERO_SIZE_PTR);
->>>>>>> 0c383648
 	KUNIT_EXPECT_EQ(test, fortify_read_overflows, 3);
 	kfree(copy);
 }
@@ -1148,33 +1058,6 @@
 }
 
 static struct kunit_case fortify_test_cases[] = {
-<<<<<<< HEAD
-	KUNIT_CASE(known_sizes_test),
-	KUNIT_CASE(control_flow_split_test),
-	KUNIT_CASE(alloc_size_kmalloc_const_test),
-	KUNIT_CASE(alloc_size_kmalloc_dynamic_test),
-	KUNIT_CASE(alloc_size_vmalloc_const_test),
-	KUNIT_CASE(alloc_size_vmalloc_dynamic_test),
-	KUNIT_CASE(alloc_size_kvmalloc_const_test),
-	KUNIT_CASE(alloc_size_kvmalloc_dynamic_test),
-	KUNIT_CASE(alloc_size_devm_kmalloc_const_test),
-	KUNIT_CASE(alloc_size_devm_kmalloc_dynamic_test),
-	KUNIT_CASE(strlen_test),
-	KUNIT_CASE(strnlen_test),
-	KUNIT_CASE(strcpy_test),
-	KUNIT_CASE(strncpy_test),
-	KUNIT_CASE(strscpy_test),
-	KUNIT_CASE(strcat_test),
-	KUNIT_CASE(strncat_test),
-	KUNIT_CASE(strlcat_test),
-	/* skip memset: performs bounds checking on whole structs */
-	/* skip memcpy: still using warn-and-overwrite instead of hard-fail */
-	KUNIT_CASE(memscan_test),
-	KUNIT_CASE(memchr_test),
-	KUNIT_CASE(memchr_inv_test),
-	KUNIT_CASE(memcmp_test),
-	KUNIT_CASE(kmemdup_test),
-=======
 	KUNIT_CASE(fortify_test_known_sizes),
 	KUNIT_CASE(fortify_test_control_flow_split),
 	KUNIT_CASE(fortify_test_alloc_size_kmalloc_const),
@@ -1202,7 +1085,6 @@
 	KUNIT_CASE(fortify_test_memchr_inv),
 	KUNIT_CASE(fortify_test_memcmp),
 	KUNIT_CASE(fortify_test_kmemdup),
->>>>>>> 0c383648
 	{}
 };
 
