--- conflicted
+++ resolved
@@ -1680,23 +1680,13 @@
 		SUBTEST(igt_gtt_insert),
 	};
 	struct drm_i915_private *i915;
-<<<<<<< HEAD
-	struct i915_ggtt ggtt;
-=======
 	struct i915_ggtt *ggtt;
->>>>>>> 0ecfebd2
 	int err;
 
 	i915 = mock_gem_device();
 	if (!i915)
 		return -ENOMEM;
 
-<<<<<<< HEAD
-	mock_init_ggtt(i915, &ggtt);
-
-	mutex_lock(&i915->drm.struct_mutex);
-	err = i915_subtests(tests, &ggtt);
-=======
 	ggtt = kmalloc(sizeof(*ggtt), GFP_KERNEL);
 	if (!ggtt) {
 		err = -ENOMEM;
@@ -1706,21 +1696,15 @@
 
 	mutex_lock(&i915->drm.struct_mutex);
 	err = i915_subtests(tests, ggtt);
->>>>>>> 0ecfebd2
 	mock_device_flush(i915);
 	mutex_unlock(&i915->drm.struct_mutex);
 
 	i915_gem_drain_freed_objects(i915);
 
-<<<<<<< HEAD
-	mock_fini_ggtt(&ggtt);
-=======
 	mock_fini_ggtt(ggtt);
 	kfree(ggtt);
 out_put:
->>>>>>> 0ecfebd2
 	drm_dev_put(&i915->drm);
-
 	return err;
 }
 
