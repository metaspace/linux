/*
 *  SuperH Ethernet device driver
 *
 *  Copyright (C) 2006-2012 Nobuhiro Iwamatsu
 *  Copyright (C) 2008-2013 Renesas Solutions Corp.
 *  Copyright (C) 2013 Cogent Embedded, Inc.
 *
 *  This program is free software; you can redistribute it and/or modify it
 *  under the terms and conditions of the GNU General Public License,
 *  version 2, as published by the Free Software Foundation.
 *
 *  This program is distributed in the hope it will be useful, but WITHOUT
 *  ANY WARRANTY; without even the implied warranty of MERCHANTABILITY or
 *  FITNESS FOR A PARTICULAR PURPOSE.  See the GNU General Public License for
 *  more details.
 *  You should have received a copy of the GNU General Public License along with
 *  this program; if not, write to the Free Software Foundation, Inc.,
 *  51 Franklin St - Fifth Floor, Boston, MA 02110-1301 USA.
 *
 *  The full GNU General Public License is included in this distribution in
 *  the file called "COPYING".
 */

#include <linux/init.h>
#include <linux/module.h>
#include <linux/kernel.h>
#include <linux/spinlock.h>
#include <linux/interrupt.h>
#include <linux/dma-mapping.h>
#include <linux/etherdevice.h>
#include <linux/delay.h>
#include <linux/platform_device.h>
#include <linux/mdio-bitbang.h>
#include <linux/netdevice.h>
#include <linux/phy.h>
#include <linux/cache.h>
#include <linux/io.h>
#include <linux/pm_runtime.h>
#include <linux/slab.h>
#include <linux/ethtool.h>
#include <linux/if_vlan.h>
#include <linux/clk.h>
#include <linux/sh_eth.h>

#include "sh_eth.h"

#define SH_ETH_DEF_MSG_ENABLE \
		(NETIF_MSG_LINK	| \
		NETIF_MSG_TIMER	| \
		NETIF_MSG_RX_ERR| \
		NETIF_MSG_TX_ERR)

static const u16 sh_eth_offset_gigabit[SH_ETH_MAX_REGISTER_OFFSET] = {
	[EDSR]		= 0x0000,
	[EDMR]		= 0x0400,
	[EDTRR]		= 0x0408,
	[EDRRR]		= 0x0410,
	[EESR]		= 0x0428,
	[EESIPR]	= 0x0430,
	[TDLAR]		= 0x0010,
	[TDFAR]		= 0x0014,
	[TDFXR]		= 0x0018,
	[TDFFR]		= 0x001c,
	[RDLAR]		= 0x0030,
	[RDFAR]		= 0x0034,
	[RDFXR]		= 0x0038,
	[RDFFR]		= 0x003c,
	[TRSCER]	= 0x0438,
	[RMFCR]		= 0x0440,
	[TFTR]		= 0x0448,
	[FDR]		= 0x0450,
	[RMCR]		= 0x0458,
	[RPADIR]	= 0x0460,
	[FCFTR]		= 0x0468,
	[CSMR]		= 0x04E4,

	[ECMR]		= 0x0500,
	[ECSR]		= 0x0510,
	[ECSIPR]	= 0x0518,
	[PIR]		= 0x0520,
	[PSR]		= 0x0528,
	[PIPR]		= 0x052c,
	[RFLR]		= 0x0508,
	[APR]		= 0x0554,
	[MPR]		= 0x0558,
	[PFTCR]		= 0x055c,
	[PFRCR]		= 0x0560,
	[TPAUSER]	= 0x0564,
	[GECMR]		= 0x05b0,
	[BCULR]		= 0x05b4,
	[MAHR]		= 0x05c0,
	[MALR]		= 0x05c8,
	[TROCR]		= 0x0700,
	[CDCR]		= 0x0708,
	[LCCR]		= 0x0710,
	[CEFCR]		= 0x0740,
	[FRECR]		= 0x0748,
	[TSFRCR]	= 0x0750,
	[TLFRCR]	= 0x0758,
	[RFCR]		= 0x0760,
	[CERCR]		= 0x0768,
	[CEECR]		= 0x0770,
	[MAFCR]		= 0x0778,
	[RMII_MII]	= 0x0790,

	[ARSTR]		= 0x0000,
	[TSU_CTRST]	= 0x0004,
	[TSU_FWEN0]	= 0x0010,
	[TSU_FWEN1]	= 0x0014,
	[TSU_FCM]	= 0x0018,
	[TSU_BSYSL0]	= 0x0020,
	[TSU_BSYSL1]	= 0x0024,
	[TSU_PRISL0]	= 0x0028,
	[TSU_PRISL1]	= 0x002c,
	[TSU_FWSL0]	= 0x0030,
	[TSU_FWSL1]	= 0x0034,
	[TSU_FWSLC]	= 0x0038,
	[TSU_QTAG0]	= 0x0040,
	[TSU_QTAG1]	= 0x0044,
	[TSU_FWSR]	= 0x0050,
	[TSU_FWINMK]	= 0x0054,
	[TSU_ADQT0]	= 0x0048,
	[TSU_ADQT1]	= 0x004c,
	[TSU_VTAG0]	= 0x0058,
	[TSU_VTAG1]	= 0x005c,
	[TSU_ADSBSY]	= 0x0060,
	[TSU_TEN]	= 0x0064,
	[TSU_POST1]	= 0x0070,
	[TSU_POST2]	= 0x0074,
	[TSU_POST3]	= 0x0078,
	[TSU_POST4]	= 0x007c,
	[TSU_ADRH0]	= 0x0100,
	[TSU_ADRL0]	= 0x0104,
	[TSU_ADRH31]	= 0x01f8,
	[TSU_ADRL31]	= 0x01fc,

	[TXNLCR0]	= 0x0080,
	[TXALCR0]	= 0x0084,
	[RXNLCR0]	= 0x0088,
	[RXALCR0]	= 0x008c,
	[FWNLCR0]	= 0x0090,
	[FWALCR0]	= 0x0094,
	[TXNLCR1]	= 0x00a0,
	[TXALCR1]	= 0x00a0,
	[RXNLCR1]	= 0x00a8,
	[RXALCR1]	= 0x00ac,
	[FWNLCR1]	= 0x00b0,
	[FWALCR1]	= 0x00b4,
};

static const u16 sh_eth_offset_fast_rcar[SH_ETH_MAX_REGISTER_OFFSET] = {
	[ECMR]		= 0x0300,
	[RFLR]		= 0x0308,
	[ECSR]		= 0x0310,
	[ECSIPR]	= 0x0318,
	[PIR]		= 0x0320,
	[PSR]		= 0x0328,
	[RDMLR]		= 0x0340,
	[IPGR]		= 0x0350,
	[APR]		= 0x0354,
	[MPR]		= 0x0358,
	[RFCF]		= 0x0360,
	[TPAUSER]	= 0x0364,
	[TPAUSECR]	= 0x0368,
	[MAHR]		= 0x03c0,
	[MALR]		= 0x03c8,
	[TROCR]		= 0x03d0,
	[CDCR]		= 0x03d4,
	[LCCR]		= 0x03d8,
	[CNDCR]		= 0x03dc,
	[CEFCR]		= 0x03e4,
	[FRECR]		= 0x03e8,
	[TSFRCR]	= 0x03ec,
	[TLFRCR]	= 0x03f0,
	[RFCR]		= 0x03f4,
	[MAFCR]		= 0x03f8,

	[EDMR]		= 0x0200,
	[EDTRR]		= 0x0208,
	[EDRRR]		= 0x0210,
	[TDLAR]		= 0x0218,
	[RDLAR]		= 0x0220,
	[EESR]		= 0x0228,
	[EESIPR]	= 0x0230,
	[TRSCER]	= 0x0238,
	[RMFCR]		= 0x0240,
	[TFTR]		= 0x0248,
	[FDR]		= 0x0250,
	[RMCR]		= 0x0258,
	[TFUCR]		= 0x0264,
	[RFOCR]		= 0x0268,
	[FCFTR]		= 0x0270,
	[TRIMD]		= 0x027c,
};

static const u16 sh_eth_offset_fast_sh4[SH_ETH_MAX_REGISTER_OFFSET] = {
	[ECMR]		= 0x0100,
	[RFLR]		= 0x0108,
	[ECSR]		= 0x0110,
	[ECSIPR]	= 0x0118,
	[PIR]		= 0x0120,
	[PSR]		= 0x0128,
	[RDMLR]		= 0x0140,
	[IPGR]		= 0x0150,
	[APR]		= 0x0154,
	[MPR]		= 0x0158,
	[TPAUSER]	= 0x0164,
	[RFCF]		= 0x0160,
	[TPAUSECR]	= 0x0168,
	[BCFRR]		= 0x016c,
	[MAHR]		= 0x01c0,
	[MALR]		= 0x01c8,
	[TROCR]		= 0x01d0,
	[CDCR]		= 0x01d4,
	[LCCR]		= 0x01d8,
	[CNDCR]		= 0x01dc,
	[CEFCR]		= 0x01e4,
	[FRECR]		= 0x01e8,
	[TSFRCR]	= 0x01ec,
	[TLFRCR]	= 0x01f0,
	[RFCR]		= 0x01f4,
	[MAFCR]		= 0x01f8,
	[RTRATE]	= 0x01fc,

	[EDMR]		= 0x0000,
	[EDTRR]		= 0x0008,
	[EDRRR]		= 0x0010,
	[TDLAR]		= 0x0018,
	[RDLAR]		= 0x0020,
	[EESR]		= 0x0028,
	[EESIPR]	= 0x0030,
	[TRSCER]	= 0x0038,
	[RMFCR]		= 0x0040,
	[TFTR]		= 0x0048,
	[FDR]		= 0x0050,
	[RMCR]		= 0x0058,
	[TFUCR]		= 0x0064,
	[RFOCR]		= 0x0068,
	[FCFTR]		= 0x0070,
	[RPADIR]	= 0x0078,
	[TRIMD]		= 0x007c,
	[RBWAR]		= 0x00c8,
	[RDFAR]		= 0x00cc,
	[TBRAR]		= 0x00d4,
	[TDFAR]		= 0x00d8,
};

static const u16 sh_eth_offset_fast_sh3_sh2[SH_ETH_MAX_REGISTER_OFFSET] = {
	[ECMR]		= 0x0160,
	[ECSR]		= 0x0164,
	[ECSIPR]	= 0x0168,
	[PIR]		= 0x016c,
	[MAHR]		= 0x0170,
	[MALR]		= 0x0174,
	[RFLR]		= 0x0178,
	[PSR]		= 0x017c,
	[TROCR]		= 0x0180,
	[CDCR]		= 0x0184,
	[LCCR]		= 0x0188,
	[CNDCR]		= 0x018c,
	[CEFCR]		= 0x0194,
	[FRECR]		= 0x0198,
	[TSFRCR]	= 0x019c,
	[TLFRCR]	= 0x01a0,
	[RFCR]		= 0x01a4,
	[MAFCR]		= 0x01a8,
	[IPGR]		= 0x01b4,
	[APR]		= 0x01b8,
	[MPR]		= 0x01bc,
	[TPAUSER]	= 0x01c4,
	[BCFR]		= 0x01cc,

	[ARSTR]		= 0x0000,
	[TSU_CTRST]	= 0x0004,
	[TSU_FWEN0]	= 0x0010,
	[TSU_FWEN1]	= 0x0014,
	[TSU_FCM]	= 0x0018,
	[TSU_BSYSL0]	= 0x0020,
	[TSU_BSYSL1]	= 0x0024,
	[TSU_PRISL0]	= 0x0028,
	[TSU_PRISL1]	= 0x002c,
	[TSU_FWSL0]	= 0x0030,
	[TSU_FWSL1]	= 0x0034,
	[TSU_FWSLC]	= 0x0038,
	[TSU_QTAGM0]	= 0x0040,
	[TSU_QTAGM1]	= 0x0044,
	[TSU_ADQT0]	= 0x0048,
	[TSU_ADQT1]	= 0x004c,
	[TSU_FWSR]	= 0x0050,
	[TSU_FWINMK]	= 0x0054,
	[TSU_ADSBSY]	= 0x0060,
	[TSU_TEN]	= 0x0064,
	[TSU_POST1]	= 0x0070,
	[TSU_POST2]	= 0x0074,
	[TSU_POST3]	= 0x0078,
	[TSU_POST4]	= 0x007c,

	[TXNLCR0]	= 0x0080,
	[TXALCR0]	= 0x0084,
	[RXNLCR0]	= 0x0088,
	[RXALCR0]	= 0x008c,
	[FWNLCR0]	= 0x0090,
	[FWALCR0]	= 0x0094,
	[TXNLCR1]	= 0x00a0,
	[TXALCR1]	= 0x00a0,
	[RXNLCR1]	= 0x00a8,
	[RXALCR1]	= 0x00ac,
	[FWNLCR1]	= 0x00b0,
	[FWALCR1]	= 0x00b4,

	[TSU_ADRH0]	= 0x0100,
	[TSU_ADRL0]	= 0x0104,
	[TSU_ADRL31]	= 0x01fc,
};

static int sh_eth_is_gether(struct sh_eth_private *mdp)
{
	if (mdp->reg_offset == sh_eth_offset_gigabit)
		return 1;
	else
		return 0;
}

static void sh_eth_select_mii(struct net_device *ndev)
{
	u32 value = 0x0;
	struct sh_eth_private *mdp = netdev_priv(ndev);

	switch (mdp->phy_interface) {
	case PHY_INTERFACE_MODE_GMII:
		value = 0x2;
		break;
	case PHY_INTERFACE_MODE_MII:
		value = 0x1;
		break;
	case PHY_INTERFACE_MODE_RMII:
		value = 0x0;
		break;
	default:
		pr_warn("PHY interface mode was not setup. Set to MII.\n");
		value = 0x1;
		break;
	}

	sh_eth_write(ndev, value, RMII_MII);
}

static void sh_eth_set_duplex(struct net_device *ndev)
{
	struct sh_eth_private *mdp = netdev_priv(ndev);

	if (mdp->duplex) /* Full */
		sh_eth_write(ndev, sh_eth_read(ndev, ECMR) | ECMR_DM, ECMR);
	else		/* Half */
		sh_eth_write(ndev, sh_eth_read(ndev, ECMR) & ~ECMR_DM, ECMR);
}

/* There is CPU dependent code */
static void sh_eth_set_rate_r8a777x(struct net_device *ndev)
{
	struct sh_eth_private *mdp = netdev_priv(ndev);

	switch (mdp->speed) {
	case 10: /* 10BASE */
		sh_eth_write(ndev, sh_eth_read(ndev, ECMR) & ~ECMR_ELB, ECMR);
		break;
	case 100:/* 100BASE */
		sh_eth_write(ndev, sh_eth_read(ndev, ECMR) | ECMR_ELB, ECMR);
		break;
	default:
		break;
	}
}

/* R8A7778/9 */
static struct sh_eth_cpu_data r8a777x_data = {
	.set_duplex	= sh_eth_set_duplex,
	.set_rate	= sh_eth_set_rate_r8a777x,

	.ecsr_value	= ECSR_PSRTO | ECSR_LCHNG | ECSR_ICD,
	.ecsipr_value	= ECSIPR_PSRTOIP | ECSIPR_LCHNGIP | ECSIPR_ICDIP,
	.eesipr_value	= 0x01ff009f,

	.tx_check	= EESR_FTC | EESR_CND | EESR_DLC | EESR_CD | EESR_RTO,
<<<<<<< HEAD
	.eesr_err_check	= EESR_TWB | EESR_TABT | EESR_RABT | EESR_RDE |
			  EESR_RFRMER | EESR_TFE | EESR_TDE | EESR_ECI,
=======
	.eesr_err_check	= EESR_TWB | EESR_TABT | EESR_RABT | EESR_RFE |
			  EESR_RDE | EESR_RFRMER | EESR_TFE | EESR_TDE |
			  EESR_ECI,
	.tx_error_check	= EESR_TWB | EESR_TABT | EESR_TDE | EESR_TFE,
>>>>>>> 8bb495e3

	.apr		= 1,
	.mpr		= 1,
	.tpauser	= 1,
	.hw_swap	= 1,
};

static void sh_eth_set_rate_sh7724(struct net_device *ndev)
{
	struct sh_eth_private *mdp = netdev_priv(ndev);

	switch (mdp->speed) {
	case 10: /* 10BASE */
		sh_eth_write(ndev, sh_eth_read(ndev, ECMR) & ~ECMR_RTM, ECMR);
		break;
	case 100:/* 100BASE */
		sh_eth_write(ndev, sh_eth_read(ndev, ECMR) | ECMR_RTM, ECMR);
		break;
	default:
		break;
	}
}

/* SH7724 */
static struct sh_eth_cpu_data sh7724_data = {
	.set_duplex	= sh_eth_set_duplex,
	.set_rate	= sh_eth_set_rate_sh7724,

	.ecsr_value	= ECSR_PSRTO | ECSR_LCHNG | ECSR_ICD,
	.ecsipr_value	= ECSIPR_PSRTOIP | ECSIPR_LCHNGIP | ECSIPR_ICDIP,
	.eesipr_value	= 0x01ff009f,

	.tx_check	= EESR_FTC | EESR_CND | EESR_DLC | EESR_CD | EESR_RTO,
<<<<<<< HEAD
	.eesr_err_check	= EESR_TWB | EESR_TABT | EESR_RABT | EESR_RDE |
			  EESR_RFRMER | EESR_TFE | EESR_TDE | EESR_ECI,
=======
	.eesr_err_check	= EESR_TWB | EESR_TABT | EESR_RABT | EESR_RFE |
			  EESR_RDE | EESR_RFRMER | EESR_TFE | EESR_TDE |
			  EESR_ECI,
	.tx_error_check	= EESR_TWB | EESR_TABT | EESR_TDE | EESR_TFE,
>>>>>>> 8bb495e3

	.apr		= 1,
	.mpr		= 1,
	.tpauser	= 1,
	.hw_swap	= 1,
	.rpadir		= 1,
	.rpadir_value	= 0x00020000, /* NET_IP_ALIGN assumed to be 2 */
};

static void sh_eth_set_rate_sh7757(struct net_device *ndev)
{
	struct sh_eth_private *mdp = netdev_priv(ndev);

	switch (mdp->speed) {
	case 10: /* 10BASE */
		sh_eth_write(ndev, 0, RTRATE);
		break;
	case 100:/* 100BASE */
		sh_eth_write(ndev, 1, RTRATE);
		break;
	default:
		break;
	}
}

/* SH7757 */
static struct sh_eth_cpu_data sh7757_data = {
	.set_duplex	= sh_eth_set_duplex,
	.set_rate	= sh_eth_set_rate_sh7757,

	.eesipr_value	= DMAC_M_RFRMER | DMAC_M_ECI | 0x003fffff,
	.rmcr_value	= 0x00000001,

	.tx_check	= EESR_FTC | EESR_CND | EESR_DLC | EESR_CD | EESR_RTO,
<<<<<<< HEAD
	.eesr_err_check	= EESR_TWB | EESR_TABT | EESR_RABT | EESR_RDE |
			  EESR_RFRMER | EESR_TFE | EESR_TDE | EESR_ECI,
=======
	.eesr_err_check	= EESR_TWB | EESR_TABT | EESR_RABT | EESR_RFE |
			  EESR_RDE | EESR_RFRMER | EESR_TFE | EESR_TDE |
			  EESR_ECI,
	.tx_error_check	= EESR_TWB | EESR_TABT | EESR_TDE | EESR_TFE,
>>>>>>> 8bb495e3

	.irq_flags	= IRQF_SHARED,
	.apr		= 1,
	.mpr		= 1,
	.tpauser	= 1,
	.hw_swap	= 1,
	.no_ade		= 1,
	.rpadir		= 1,
	.rpadir_value   = 2 << 16,
};

#define SH_GIGA_ETH_BASE	0xfee00000UL
#define GIGA_MALR(port)		(SH_GIGA_ETH_BASE + 0x800 * (port) + 0x05c8)
#define GIGA_MAHR(port)		(SH_GIGA_ETH_BASE + 0x800 * (port) + 0x05c0)
static void sh_eth_chip_reset_giga(struct net_device *ndev)
{
	int i;
	unsigned long mahr[2], malr[2];

	/* save MAHR and MALR */
	for (i = 0; i < 2; i++) {
		malr[i] = ioread32((void *)GIGA_MALR(i));
		mahr[i] = ioread32((void *)GIGA_MAHR(i));
	}

	/* reset device */
	iowrite32(ARSTR_ARSTR, (void *)(SH_GIGA_ETH_BASE + 0x1800));
	mdelay(1);

	/* restore MAHR and MALR */
	for (i = 0; i < 2; i++) {
		iowrite32(malr[i], (void *)GIGA_MALR(i));
		iowrite32(mahr[i], (void *)GIGA_MAHR(i));
	}
}

static void sh_eth_set_rate_giga(struct net_device *ndev)
{
	struct sh_eth_private *mdp = netdev_priv(ndev);

	switch (mdp->speed) {
	case 10: /* 10BASE */
		sh_eth_write(ndev, 0x00000000, GECMR);
		break;
	case 100:/* 100BASE */
		sh_eth_write(ndev, 0x00000010, GECMR);
		break;
	case 1000: /* 1000BASE */
		sh_eth_write(ndev, 0x00000020, GECMR);
		break;
	default:
		break;
	}
}

/* SH7757(GETHERC) */
static struct sh_eth_cpu_data sh7757_data_giga = {
	.chip_reset	= sh_eth_chip_reset_giga,
	.set_duplex	= sh_eth_set_duplex,
	.set_rate	= sh_eth_set_rate_giga,

	.ecsr_value	= ECSR_ICD | ECSR_MPD,
	.ecsipr_value	= ECSIPR_LCHNGIP | ECSIPR_ICDIP | ECSIPR_MPDIP,
	.eesipr_value	= DMAC_M_RFRMER | DMAC_M_ECI | 0x003fffff,

	.tx_check	= EESR_TC1 | EESR_FTC,
<<<<<<< HEAD
	.eesr_err_check	= EESR_TWB1 | EESR_TWB | EESR_TABT | EESR_RABT | \
			  EESR_RDE | EESR_RFRMER | EESR_TFE | EESR_TDE | \
			  EESR_ECI,
=======
	.eesr_err_check	= EESR_TWB1 | EESR_TWB | EESR_TABT | EESR_RABT |
			  EESR_RFE | EESR_RDE | EESR_RFRMER | EESR_TFE |
			  EESR_TDE | EESR_ECI,
	.tx_error_check	= EESR_TWB1 | EESR_TWB | EESR_TABT | EESR_TDE | \
			  EESR_TFE,
>>>>>>> 8bb495e3
	.fdr_value	= 0x0000072f,
	.rmcr_value	= 0x00000001,

	.irq_flags	= IRQF_SHARED,
	.apr		= 1,
	.mpr		= 1,
	.tpauser	= 1,
	.bculr		= 1,
	.hw_swap	= 1,
	.rpadir		= 1,
	.rpadir_value   = 2 << 16,
	.no_trimd	= 1,
	.no_ade		= 1,
	.tsu		= 1,
};

static void sh_eth_chip_reset(struct net_device *ndev)
{
	struct sh_eth_private *mdp = netdev_priv(ndev);

	/* reset device */
	sh_eth_tsu_write(mdp, ARSTR_ARSTR, ARSTR);
	mdelay(1);
}

static void sh_eth_set_rate_gether(struct net_device *ndev)
{
	struct sh_eth_private *mdp = netdev_priv(ndev);

	switch (mdp->speed) {
	case 10: /* 10BASE */
		sh_eth_write(ndev, GECMR_10, GECMR);
		break;
	case 100:/* 100BASE */
		sh_eth_write(ndev, GECMR_100, GECMR);
		break;
	case 1000: /* 1000BASE */
		sh_eth_write(ndev, GECMR_1000, GECMR);
		break;
	default:
		break;
	}
}

/* SH7734 */
static struct sh_eth_cpu_data sh7734_data = {
	.chip_reset	= sh_eth_chip_reset,
	.set_duplex	= sh_eth_set_duplex,
	.set_rate	= sh_eth_set_rate_gether,

	.ecsr_value	= ECSR_ICD | ECSR_MPD,
	.ecsipr_value	= ECSIPR_LCHNGIP | ECSIPR_ICDIP | ECSIPR_MPDIP,
	.eesipr_value	= DMAC_M_RFRMER | DMAC_M_ECI | 0x003fffff,

	.tx_check	= EESR_TC1 | EESR_FTC,
<<<<<<< HEAD
	.eesr_err_check	= EESR_TWB1 | EESR_TWB | EESR_TABT | EESR_RABT | \
			  EESR_RDE | EESR_RFRMER | EESR_TFE | EESR_TDE | \
			  EESR_ECI,
=======
	.eesr_err_check	= EESR_TWB1 | EESR_TWB | EESR_TABT | EESR_RABT |
			  EESR_RFE | EESR_RDE | EESR_RFRMER | EESR_TFE |
			  EESR_TDE | EESR_ECI,
	.tx_error_check	= EESR_TWB1 | EESR_TWB | EESR_TABT | EESR_TDE | \
			  EESR_TFE,
>>>>>>> 8bb495e3

	.apr		= 1,
	.mpr		= 1,
	.tpauser	= 1,
	.bculr		= 1,
	.hw_swap	= 1,
	.no_trimd	= 1,
	.no_ade		= 1,
	.tsu		= 1,
	.hw_crc		= 1,
	.select_mii	= 1,
};

/* SH7763 */
static struct sh_eth_cpu_data sh7763_data = {
	.chip_reset	= sh_eth_chip_reset,
	.set_duplex	= sh_eth_set_duplex,
	.set_rate	= sh_eth_set_rate_gether,

	.ecsr_value	= ECSR_ICD | ECSR_MPD,
	.ecsipr_value	= ECSIPR_LCHNGIP | ECSIPR_ICDIP | ECSIPR_MPDIP,
	.eesipr_value	= DMAC_M_RFRMER | DMAC_M_ECI | 0x003fffff,

	.tx_check	= EESR_TC1 | EESR_FTC,
	.eesr_err_check	= EESR_TWB1 | EESR_TWB | EESR_TABT | EESR_RABT | \
			  EESR_RDE | EESR_RFRMER | EESR_TFE | EESR_TDE | \
			  EESR_ECI,

	.apr		= 1,
	.mpr		= 1,
	.tpauser	= 1,
	.bculr		= 1,
	.hw_swap	= 1,
	.no_trimd	= 1,
	.no_ade		= 1,
	.tsu		= 1,
	.irq_flags	= IRQF_SHARED,
};

static void sh_eth_chip_reset_r8a7740(struct net_device *ndev)
{
	struct sh_eth_private *mdp = netdev_priv(ndev);

	/* reset device */
	sh_eth_tsu_write(mdp, ARSTR_ARSTR, ARSTR);
	mdelay(1);

	sh_eth_select_mii(ndev);
}

/* R8A7740 */
static struct sh_eth_cpu_data r8a7740_data = {
	.chip_reset	= sh_eth_chip_reset_r8a7740,
	.set_duplex	= sh_eth_set_duplex,
	.set_rate	= sh_eth_set_rate_gether,

	.ecsr_value	= ECSR_ICD | ECSR_MPD,
	.ecsipr_value	= ECSIPR_LCHNGIP | ECSIPR_ICDIP | ECSIPR_MPDIP,
	.eesipr_value	= DMAC_M_RFRMER | DMAC_M_ECI | 0x003fffff,

	.tx_check	= EESR_TC1 | EESR_FTC,
<<<<<<< HEAD
	.eesr_err_check	= EESR_TWB1 | EESR_TWB | EESR_TABT | EESR_RABT | \
			  EESR_RDE | EESR_RFRMER | EESR_TFE | EESR_TDE | \
			  EESR_ECI,
=======
	.eesr_err_check	= EESR_TWB1 | EESR_TWB | EESR_TABT | EESR_RABT |
			  EESR_RFE | EESR_RDE | EESR_RFRMER | EESR_TFE |
			  EESR_TDE | EESR_ECI,
	.tx_error_check	= EESR_TWB1 | EESR_TWB | EESR_TABT | EESR_TDE | \
			  EESR_TFE,
>>>>>>> 8bb495e3

	.apr		= 1,
	.mpr		= 1,
	.tpauser	= 1,
	.bculr		= 1,
	.hw_swap	= 1,
	.no_trimd	= 1,
	.no_ade		= 1,
	.tsu		= 1,
	.select_mii	= 1,
	.shift_rd0	= 1,
};

static struct sh_eth_cpu_data sh7619_data = {
	.eesipr_value	= DMAC_M_RFRMER | DMAC_M_ECI | 0x003fffff,

	.apr		= 1,
	.mpr		= 1,
	.tpauser	= 1,
	.hw_swap	= 1,
};

static struct sh_eth_cpu_data sh771x_data = {
	.eesipr_value	= DMAC_M_RFRMER | DMAC_M_ECI | 0x003fffff,
	.tsu		= 1,
};

static void sh_eth_set_default_cpu_data(struct sh_eth_cpu_data *cd)
{
	if (!cd->ecsr_value)
		cd->ecsr_value = DEFAULT_ECSR_INIT;

	if (!cd->ecsipr_value)
		cd->ecsipr_value = DEFAULT_ECSIPR_INIT;

	if (!cd->fcftr_value)
		cd->fcftr_value = DEFAULT_FIFO_F_D_RFF | \
				  DEFAULT_FIFO_F_D_RFD;

	if (!cd->fdr_value)
		cd->fdr_value = DEFAULT_FDR_INIT;

	if (!cd->rmcr_value)
		cd->rmcr_value = DEFAULT_RMCR_VALUE;

	if (!cd->tx_check)
		cd->tx_check = DEFAULT_TX_CHECK;

	if (!cd->eesr_err_check)
		cd->eesr_err_check = DEFAULT_EESR_ERR_CHECK;
}

static int sh_eth_check_reset(struct net_device *ndev)
{
	int ret = 0;
	int cnt = 100;

	while (cnt > 0) {
		if (!(sh_eth_read(ndev, EDMR) & 0x3))
			break;
		mdelay(1);
		cnt--;
	}
	if (cnt <= 0) {
		pr_err("Device reset failed\n");
		ret = -ETIMEDOUT;
	}
	return ret;
}

static int sh_eth_reset(struct net_device *ndev)
{
	struct sh_eth_private *mdp = netdev_priv(ndev);
	int ret = 0;

	if (sh_eth_is_gether(mdp)) {
		sh_eth_write(ndev, EDSR_ENALL, EDSR);
		sh_eth_write(ndev, sh_eth_read(ndev, EDMR) | EDMR_SRST_GETHER,
			     EDMR);

		ret = sh_eth_check_reset(ndev);
		if (ret)
			goto out;

		/* Table Init */
		sh_eth_write(ndev, 0x0, TDLAR);
		sh_eth_write(ndev, 0x0, TDFAR);
		sh_eth_write(ndev, 0x0, TDFXR);
		sh_eth_write(ndev, 0x0, TDFFR);
		sh_eth_write(ndev, 0x0, RDLAR);
		sh_eth_write(ndev, 0x0, RDFAR);
		sh_eth_write(ndev, 0x0, RDFXR);
		sh_eth_write(ndev, 0x0, RDFFR);

		/* Reset HW CRC register */
		if (mdp->cd->hw_crc)
			sh_eth_write(ndev, 0x0, CSMR);

		/* Select MII mode */
		if (mdp->cd->select_mii)
			sh_eth_select_mii(ndev);
	} else {
		sh_eth_write(ndev, sh_eth_read(ndev, EDMR) | EDMR_SRST_ETHER,
			     EDMR);
		mdelay(3);
		sh_eth_write(ndev, sh_eth_read(ndev, EDMR) & ~EDMR_SRST_ETHER,
			     EDMR);
	}

out:
	return ret;
}

#if defined(CONFIG_CPU_SH4) || defined(CONFIG_ARCH_SHMOBILE)
static void sh_eth_set_receive_align(struct sk_buff *skb)
{
	int reserve;

	reserve = SH4_SKB_RX_ALIGN - ((u32)skb->data & (SH4_SKB_RX_ALIGN - 1));
	if (reserve)
		skb_reserve(skb, reserve);
}
#else
static void sh_eth_set_receive_align(struct sk_buff *skb)
{
	skb_reserve(skb, SH2_SH3_SKB_RX_ALIGN);
}
#endif


/* CPU <-> EDMAC endian convert */
static inline __u32 cpu_to_edmac(struct sh_eth_private *mdp, u32 x)
{
	switch (mdp->edmac_endian) {
	case EDMAC_LITTLE_ENDIAN:
		return cpu_to_le32(x);
	case EDMAC_BIG_ENDIAN:
		return cpu_to_be32(x);
	}
	return x;
}

static inline __u32 edmac_to_cpu(struct sh_eth_private *mdp, u32 x)
{
	switch (mdp->edmac_endian) {
	case EDMAC_LITTLE_ENDIAN:
		return le32_to_cpu(x);
	case EDMAC_BIG_ENDIAN:
		return be32_to_cpu(x);
	}
	return x;
}

/*
 * Program the hardware MAC address from dev->dev_addr.
 */
static void update_mac_address(struct net_device *ndev)
{
	sh_eth_write(ndev,
		(ndev->dev_addr[0] << 24) | (ndev->dev_addr[1] << 16) |
		(ndev->dev_addr[2] << 8) | (ndev->dev_addr[3]), MAHR);
	sh_eth_write(ndev,
		(ndev->dev_addr[4] << 8) | (ndev->dev_addr[5]), MALR);
}

/*
 * Get MAC address from SuperH MAC address register
 *
 * SuperH's Ethernet device doesn't have 'ROM' to MAC address.
 * This driver get MAC address that use by bootloader(U-boot or sh-ipl+g).
 * When you want use this device, you must set MAC address in bootloader.
 *
 */
static void read_mac_address(struct net_device *ndev, unsigned char *mac)
{
	if (mac[0] || mac[1] || mac[2] || mac[3] || mac[4] || mac[5]) {
		memcpy(ndev->dev_addr, mac, 6);
	} else {
		ndev->dev_addr[0] = (sh_eth_read(ndev, MAHR) >> 24);
		ndev->dev_addr[1] = (sh_eth_read(ndev, MAHR) >> 16) & 0xFF;
		ndev->dev_addr[2] = (sh_eth_read(ndev, MAHR) >> 8) & 0xFF;
		ndev->dev_addr[3] = (sh_eth_read(ndev, MAHR) & 0xFF);
		ndev->dev_addr[4] = (sh_eth_read(ndev, MALR) >> 8) & 0xFF;
		ndev->dev_addr[5] = (sh_eth_read(ndev, MALR) & 0xFF);
	}
}

static unsigned long sh_eth_get_edtrr_trns(struct sh_eth_private *mdp)
{
	if (sh_eth_is_gether(mdp))
		return EDTRR_TRNS_GETHER;
	else
		return EDTRR_TRNS_ETHER;
}

struct bb_info {
	void (*set_gate)(void *addr);
	struct mdiobb_ctrl ctrl;
	void *addr;
	u32 mmd_msk;/* MMD */
	u32 mdo_msk;
	u32 mdi_msk;
	u32 mdc_msk;
};

/* PHY bit set */
static void bb_set(void *addr, u32 msk)
{
	iowrite32(ioread32(addr) | msk, addr);
}

/* PHY bit clear */
static void bb_clr(void *addr, u32 msk)
{
	iowrite32((ioread32(addr) & ~msk), addr);
}

/* PHY bit read */
static int bb_read(void *addr, u32 msk)
{
	return (ioread32(addr) & msk) != 0;
}

/* Data I/O pin control */
static void sh_mmd_ctrl(struct mdiobb_ctrl *ctrl, int bit)
{
	struct bb_info *bitbang = container_of(ctrl, struct bb_info, ctrl);

	if (bitbang->set_gate)
		bitbang->set_gate(bitbang->addr);

	if (bit)
		bb_set(bitbang->addr, bitbang->mmd_msk);
	else
		bb_clr(bitbang->addr, bitbang->mmd_msk);
}

/* Set bit data*/
static void sh_set_mdio(struct mdiobb_ctrl *ctrl, int bit)
{
	struct bb_info *bitbang = container_of(ctrl, struct bb_info, ctrl);

	if (bitbang->set_gate)
		bitbang->set_gate(bitbang->addr);

	if (bit)
		bb_set(bitbang->addr, bitbang->mdo_msk);
	else
		bb_clr(bitbang->addr, bitbang->mdo_msk);
}

/* Get bit data*/
static int sh_get_mdio(struct mdiobb_ctrl *ctrl)
{
	struct bb_info *bitbang = container_of(ctrl, struct bb_info, ctrl);

	if (bitbang->set_gate)
		bitbang->set_gate(bitbang->addr);

	return bb_read(bitbang->addr, bitbang->mdi_msk);
}

/* MDC pin control */
static void sh_mdc_ctrl(struct mdiobb_ctrl *ctrl, int bit)
{
	struct bb_info *bitbang = container_of(ctrl, struct bb_info, ctrl);

	if (bitbang->set_gate)
		bitbang->set_gate(bitbang->addr);

	if (bit)
		bb_set(bitbang->addr, bitbang->mdc_msk);
	else
		bb_clr(bitbang->addr, bitbang->mdc_msk);
}

/* mdio bus control struct */
static struct mdiobb_ops bb_ops = {
	.owner = THIS_MODULE,
	.set_mdc = sh_mdc_ctrl,
	.set_mdio_dir = sh_mmd_ctrl,
	.set_mdio_data = sh_set_mdio,
	.get_mdio_data = sh_get_mdio,
};

/* free skb and descriptor buffer */
static void sh_eth_ring_free(struct net_device *ndev)
{
	struct sh_eth_private *mdp = netdev_priv(ndev);
	int i;

	/* Free Rx skb ringbuffer */
	if (mdp->rx_skbuff) {
		for (i = 0; i < mdp->num_rx_ring; i++) {
			if (mdp->rx_skbuff[i])
				dev_kfree_skb(mdp->rx_skbuff[i]);
		}
	}
	kfree(mdp->rx_skbuff);
	mdp->rx_skbuff = NULL;

	/* Free Tx skb ringbuffer */
	if (mdp->tx_skbuff) {
		for (i = 0; i < mdp->num_tx_ring; i++) {
			if (mdp->tx_skbuff[i])
				dev_kfree_skb(mdp->tx_skbuff[i]);
		}
	}
	kfree(mdp->tx_skbuff);
	mdp->tx_skbuff = NULL;
}

/* format skb and descriptor buffer */
static void sh_eth_ring_format(struct net_device *ndev)
{
	struct sh_eth_private *mdp = netdev_priv(ndev);
	int i;
	struct sk_buff *skb;
	struct sh_eth_rxdesc *rxdesc = NULL;
	struct sh_eth_txdesc *txdesc = NULL;
	int rx_ringsize = sizeof(*rxdesc) * mdp->num_rx_ring;
	int tx_ringsize = sizeof(*txdesc) * mdp->num_tx_ring;

	mdp->cur_rx = mdp->cur_tx = 0;
	mdp->dirty_rx = mdp->dirty_tx = 0;

	memset(mdp->rx_ring, 0, rx_ringsize);

	/* build Rx ring buffer */
	for (i = 0; i < mdp->num_rx_ring; i++) {
		/* skb */
		mdp->rx_skbuff[i] = NULL;
		skb = netdev_alloc_skb(ndev, mdp->rx_buf_sz);
		mdp->rx_skbuff[i] = skb;
		if (skb == NULL)
			break;
		dma_map_single(&ndev->dev, skb->data, mdp->rx_buf_sz,
				DMA_FROM_DEVICE);
		sh_eth_set_receive_align(skb);

		/* RX descriptor */
		rxdesc = &mdp->rx_ring[i];
		rxdesc->addr = virt_to_phys(PTR_ALIGN(skb->data, 4));
		rxdesc->status = cpu_to_edmac(mdp, RD_RACT | RD_RFP);

		/* The size of the buffer is 16 byte boundary. */
		rxdesc->buffer_length = ALIGN(mdp->rx_buf_sz, 16);
		/* Rx descriptor address set */
		if (i == 0) {
			sh_eth_write(ndev, mdp->rx_desc_dma, RDLAR);
			if (sh_eth_is_gether(mdp))
				sh_eth_write(ndev, mdp->rx_desc_dma, RDFAR);
		}
	}

	mdp->dirty_rx = (u32) (i - mdp->num_rx_ring);

	/* Mark the last entry as wrapping the ring. */
	rxdesc->status |= cpu_to_edmac(mdp, RD_RDEL);

	memset(mdp->tx_ring, 0, tx_ringsize);

	/* build Tx ring buffer */
	for (i = 0; i < mdp->num_tx_ring; i++) {
		mdp->tx_skbuff[i] = NULL;
		txdesc = &mdp->tx_ring[i];
		txdesc->status = cpu_to_edmac(mdp, TD_TFP);
		txdesc->buffer_length = 0;
		if (i == 0) {
			/* Tx descriptor address set */
			sh_eth_write(ndev, mdp->tx_desc_dma, TDLAR);
			if (sh_eth_is_gether(mdp))
				sh_eth_write(ndev, mdp->tx_desc_dma, TDFAR);
		}
	}

	txdesc->status |= cpu_to_edmac(mdp, TD_TDLE);
}

/* Get skb and descriptor buffer */
static int sh_eth_ring_init(struct net_device *ndev)
{
	struct sh_eth_private *mdp = netdev_priv(ndev);
	int rx_ringsize, tx_ringsize, ret = 0;

	/*
	 * +26 gets the maximum ethernet encapsulation, +7 & ~7 because the
	 * card needs room to do 8 byte alignment, +2 so we can reserve
	 * the first 2 bytes, and +16 gets room for the status word from the
	 * card.
	 */
	mdp->rx_buf_sz = (ndev->mtu <= 1492 ? PKT_BUF_SZ :
			  (((ndev->mtu + 26 + 7) & ~7) + 2 + 16));
	if (mdp->cd->rpadir)
		mdp->rx_buf_sz += NET_IP_ALIGN;

	/* Allocate RX and TX skb rings */
	mdp->rx_skbuff = kmalloc_array(mdp->num_rx_ring,
				       sizeof(*mdp->rx_skbuff), GFP_KERNEL);
	if (!mdp->rx_skbuff) {
		ret = -ENOMEM;
		return ret;
	}

	mdp->tx_skbuff = kmalloc_array(mdp->num_tx_ring,
				       sizeof(*mdp->tx_skbuff), GFP_KERNEL);
	if (!mdp->tx_skbuff) {
		ret = -ENOMEM;
		goto skb_ring_free;
	}

	/* Allocate all Rx descriptors. */
	rx_ringsize = sizeof(struct sh_eth_rxdesc) * mdp->num_rx_ring;
	mdp->rx_ring = dma_alloc_coherent(NULL, rx_ringsize, &mdp->rx_desc_dma,
					  GFP_KERNEL);
	if (!mdp->rx_ring) {
		ret = -ENOMEM;
		goto desc_ring_free;
	}

	mdp->dirty_rx = 0;

	/* Allocate all Tx descriptors. */
	tx_ringsize = sizeof(struct sh_eth_txdesc) * mdp->num_tx_ring;
	mdp->tx_ring = dma_alloc_coherent(NULL, tx_ringsize, &mdp->tx_desc_dma,
					  GFP_KERNEL);
	if (!mdp->tx_ring) {
		ret = -ENOMEM;
		goto desc_ring_free;
	}
	return ret;

desc_ring_free:
	/* free DMA buffer */
	dma_free_coherent(NULL, rx_ringsize, mdp->rx_ring, mdp->rx_desc_dma);

skb_ring_free:
	/* Free Rx and Tx skb ring buffer */
	sh_eth_ring_free(ndev);
	mdp->tx_ring = NULL;
	mdp->rx_ring = NULL;

	return ret;
}

static void sh_eth_free_dma_buffer(struct sh_eth_private *mdp)
{
	int ringsize;

	if (mdp->rx_ring) {
		ringsize = sizeof(struct sh_eth_rxdesc) * mdp->num_rx_ring;
		dma_free_coherent(NULL, ringsize, mdp->rx_ring,
				  mdp->rx_desc_dma);
		mdp->rx_ring = NULL;
	}

	if (mdp->tx_ring) {
		ringsize = sizeof(struct sh_eth_txdesc) * mdp->num_tx_ring;
		dma_free_coherent(NULL, ringsize, mdp->tx_ring,
				  mdp->tx_desc_dma);
		mdp->tx_ring = NULL;
	}
}

static int sh_eth_dev_init(struct net_device *ndev, bool start)
{
	int ret = 0;
	struct sh_eth_private *mdp = netdev_priv(ndev);
	u32 val;

	/* Soft Reset */
	ret = sh_eth_reset(ndev);
	if (ret)
		goto out;

	/* Descriptor format */
	sh_eth_ring_format(ndev);
	if (mdp->cd->rpadir)
		sh_eth_write(ndev, mdp->cd->rpadir_value, RPADIR);

	/* all sh_eth int mask */
	sh_eth_write(ndev, 0, EESIPR);

#if defined(__LITTLE_ENDIAN)
	if (mdp->cd->hw_swap)
		sh_eth_write(ndev, EDMR_EL, EDMR);
	else
#endif
		sh_eth_write(ndev, 0, EDMR);

	/* FIFO size set */
	sh_eth_write(ndev, mdp->cd->fdr_value, FDR);
	sh_eth_write(ndev, 0, TFTR);

	/* Frame recv control */
	sh_eth_write(ndev, mdp->cd->rmcr_value, RMCR);

	sh_eth_write(ndev, DESC_I_RINT8 | DESC_I_RINT5 | DESC_I_TINT2, TRSCER);

	if (mdp->cd->bculr)
		sh_eth_write(ndev, 0x800, BCULR);	/* Burst sycle set */

	sh_eth_write(ndev, mdp->cd->fcftr_value, FCFTR);

	if (!mdp->cd->no_trimd)
		sh_eth_write(ndev, 0, TRIMD);

	/* Recv frame limit set register */
	sh_eth_write(ndev, ndev->mtu + ETH_HLEN + VLAN_HLEN + ETH_FCS_LEN,
		     RFLR);

	sh_eth_write(ndev, sh_eth_read(ndev, EESR), EESR);
	if (start)
		sh_eth_write(ndev, mdp->cd->eesipr_value, EESIPR);

	/* PAUSE Prohibition */
	val = (sh_eth_read(ndev, ECMR) & ECMR_DM) |
		ECMR_ZPF | (mdp->duplex ? ECMR_DM : 0) | ECMR_TE | ECMR_RE;

	sh_eth_write(ndev, val, ECMR);

	if (mdp->cd->set_rate)
		mdp->cd->set_rate(ndev);

	/* E-MAC Status Register clear */
	sh_eth_write(ndev, mdp->cd->ecsr_value, ECSR);

	/* E-MAC Interrupt Enable register */
	if (start)
		sh_eth_write(ndev, mdp->cd->ecsipr_value, ECSIPR);

	/* Set MAC address */
	update_mac_address(ndev);

	/* mask reset */
	if (mdp->cd->apr)
		sh_eth_write(ndev, APR_AP, APR);
	if (mdp->cd->mpr)
		sh_eth_write(ndev, MPR_MP, MPR);
	if (mdp->cd->tpauser)
		sh_eth_write(ndev, TPAUSER_UNLIMITED, TPAUSER);

	if (start) {
		/* Setting the Rx mode will start the Rx process. */
		sh_eth_write(ndev, EDRRR_R, EDRRR);

		netif_start_queue(ndev);
	}

out:
	return ret;
}

/* free Tx skb function */
static int sh_eth_txfree(struct net_device *ndev)
{
	struct sh_eth_private *mdp = netdev_priv(ndev);
	struct sh_eth_txdesc *txdesc;
	int freeNum = 0;
	int entry = 0;

	for (; mdp->cur_tx - mdp->dirty_tx > 0; mdp->dirty_tx++) {
		entry = mdp->dirty_tx % mdp->num_tx_ring;
		txdesc = &mdp->tx_ring[entry];
		if (txdesc->status & cpu_to_edmac(mdp, TD_TACT))
			break;
		/* Free the original skb. */
		if (mdp->tx_skbuff[entry]) {
			dma_unmap_single(&ndev->dev, txdesc->addr,
					 txdesc->buffer_length, DMA_TO_DEVICE);
			dev_kfree_skb_irq(mdp->tx_skbuff[entry]);
			mdp->tx_skbuff[entry] = NULL;
			freeNum++;
		}
		txdesc->status = cpu_to_edmac(mdp, TD_TFP);
		if (entry >= mdp->num_tx_ring - 1)
			txdesc->status |= cpu_to_edmac(mdp, TD_TDLE);

		ndev->stats.tx_packets++;
		ndev->stats.tx_bytes += txdesc->buffer_length;
	}
	return freeNum;
}

/* Packet receive function */
static int sh_eth_rx(struct net_device *ndev, u32 intr_status, int *quota)
{
	struct sh_eth_private *mdp = netdev_priv(ndev);
	struct sh_eth_rxdesc *rxdesc;

	int entry = mdp->cur_rx % mdp->num_rx_ring;
	int boguscnt = (mdp->dirty_rx + mdp->num_rx_ring) - mdp->cur_rx;
	struct sk_buff *skb;
	int exceeded = 0;
	u16 pkt_len = 0;
	u32 desc_status;

	rxdesc = &mdp->rx_ring[entry];
	while (!(rxdesc->status & cpu_to_edmac(mdp, RD_RACT))) {
		desc_status = edmac_to_cpu(mdp, rxdesc->status);
		pkt_len = rxdesc->frame_length;

		if (--boguscnt < 0)
			break;

		if (*quota <= 0) {
			exceeded = 1;
			break;
		}
		(*quota)--;

		if (!(desc_status & RDFEND))
			ndev->stats.rx_length_errors++;

<<<<<<< HEAD
=======
#if defined(CONFIG_ARCH_R8A7740)
>>>>>>> 8bb495e3
		/*
		 * In case of almost all GETHER/ETHERs, the Receive Frame State
		 * (RFS) bits in the Receive Descriptor 0 are from bit 9 to
		 * bit 0. However, in case of the R8A7740's GETHER, the RFS
		 * bits are from bit 25 to bit 16. So, the driver needs right
		 * shifting by 16.
		 */
<<<<<<< HEAD
		if (mdp->cd->shift_rd0)
			desc_status >>= 16;
=======
		desc_status >>= 16;
#endif
>>>>>>> 8bb495e3

		if (desc_status & (RD_RFS1 | RD_RFS2 | RD_RFS3 | RD_RFS4 |
				   RD_RFS5 | RD_RFS6 | RD_RFS10)) {
			ndev->stats.rx_errors++;
			if (desc_status & RD_RFS1)
				ndev->stats.rx_crc_errors++;
			if (desc_status & RD_RFS2)
				ndev->stats.rx_frame_errors++;
			if (desc_status & RD_RFS3)
				ndev->stats.rx_length_errors++;
			if (desc_status & RD_RFS4)
				ndev->stats.rx_length_errors++;
			if (desc_status & RD_RFS6)
				ndev->stats.rx_missed_errors++;
			if (desc_status & RD_RFS10)
				ndev->stats.rx_over_errors++;
		} else {
			if (!mdp->cd->hw_swap)
				sh_eth_soft_swap(
					phys_to_virt(ALIGN(rxdesc->addr, 4)),
					pkt_len + 2);
			skb = mdp->rx_skbuff[entry];
			mdp->rx_skbuff[entry] = NULL;
			if (mdp->cd->rpadir)
				skb_reserve(skb, NET_IP_ALIGN);
			skb_put(skb, pkt_len);
			skb->protocol = eth_type_trans(skb, ndev);
			netif_rx(skb);
			ndev->stats.rx_packets++;
			ndev->stats.rx_bytes += pkt_len;
		}
		rxdesc->status |= cpu_to_edmac(mdp, RD_RACT);
		entry = (++mdp->cur_rx) % mdp->num_rx_ring;
		rxdesc = &mdp->rx_ring[entry];
	}

	/* Refill the Rx ring buffers. */
	for (; mdp->cur_rx - mdp->dirty_rx > 0; mdp->dirty_rx++) {
		entry = mdp->dirty_rx % mdp->num_rx_ring;
		rxdesc = &mdp->rx_ring[entry];
		/* The size of the buffer is 16 byte boundary. */
		rxdesc->buffer_length = ALIGN(mdp->rx_buf_sz, 16);

		if (mdp->rx_skbuff[entry] == NULL) {
			skb = netdev_alloc_skb(ndev, mdp->rx_buf_sz);
			mdp->rx_skbuff[entry] = skb;
			if (skb == NULL)
				break;	/* Better luck next round. */
			dma_map_single(&ndev->dev, skb->data, mdp->rx_buf_sz,
					DMA_FROM_DEVICE);
			sh_eth_set_receive_align(skb);

			skb_checksum_none_assert(skb);
			rxdesc->addr = virt_to_phys(PTR_ALIGN(skb->data, 4));
		}
		if (entry >= mdp->num_rx_ring - 1)
			rxdesc->status |=
				cpu_to_edmac(mdp, RD_RACT | RD_RFP | RD_RDEL);
		else
			rxdesc->status |=
				cpu_to_edmac(mdp, RD_RACT | RD_RFP);
	}

	/* Restart Rx engine if stopped. */
	/* If we don't need to check status, don't. -KDU */
	if (!(sh_eth_read(ndev, EDRRR) & EDRRR_R)) {
		/* fix the values for the next receiving if RDE is set */
		if (intr_status & EESR_RDE)
			mdp->cur_rx = mdp->dirty_rx =
				(sh_eth_read(ndev, RDFAR) -
				 sh_eth_read(ndev, RDLAR)) >> 4;
		sh_eth_write(ndev, EDRRR_R, EDRRR);
	}

	return exceeded;
}

static void sh_eth_rcv_snd_disable(struct net_device *ndev)
{
	/* disable tx and rx */
	sh_eth_write(ndev, sh_eth_read(ndev, ECMR) &
		~(ECMR_RE | ECMR_TE), ECMR);
}

static void sh_eth_rcv_snd_enable(struct net_device *ndev)
{
	/* enable tx and rx */
	sh_eth_write(ndev, sh_eth_read(ndev, ECMR) |
		(ECMR_RE | ECMR_TE), ECMR);
}

/* error control function */
static void sh_eth_error(struct net_device *ndev, int intr_status)
{
	struct sh_eth_private *mdp = netdev_priv(ndev);
	u32 felic_stat;
	u32 link_stat;
	u32 mask;

	if (intr_status & EESR_ECI) {
		felic_stat = sh_eth_read(ndev, ECSR);
		sh_eth_write(ndev, felic_stat, ECSR);	/* clear int */
		if (felic_stat & ECSR_ICD)
			ndev->stats.tx_carrier_errors++;
		if (felic_stat & ECSR_LCHNG) {
			/* Link Changed */
			if (mdp->cd->no_psr || mdp->no_ether_link) {
				goto ignore_link;
			} else {
				link_stat = (sh_eth_read(ndev, PSR));
				if (mdp->ether_link_active_low)
					link_stat = ~link_stat;
			}
			if (!(link_stat & PHY_ST_LINK))
				sh_eth_rcv_snd_disable(ndev);
			else {
				/* Link Up */
				sh_eth_write(ndev, sh_eth_read(ndev, EESIPR) &
					  ~DMAC_M_ECI, EESIPR);
				/*clear int */
				sh_eth_write(ndev, sh_eth_read(ndev, ECSR),
					  ECSR);
				sh_eth_write(ndev, sh_eth_read(ndev, EESIPR) |
					  DMAC_M_ECI, EESIPR);
				/* enable tx and rx */
				sh_eth_rcv_snd_enable(ndev);
			}
		}
	}

ignore_link:
	if (intr_status & EESR_TWB) {
		/* Unused write back interrupt */
		if (intr_status & EESR_TABT) {	/* Transmit Abort int */
			ndev->stats.tx_aborted_errors++;
			if (netif_msg_tx_err(mdp))
				dev_err(&ndev->dev, "Transmit Abort\n");
		}
	}

	if (intr_status & EESR_RABT) {
		/* Receive Abort int */
		if (intr_status & EESR_RFRMER) {
			/* Receive Frame Overflow int */
			ndev->stats.rx_frame_errors++;
			if (netif_msg_rx_err(mdp))
				dev_err(&ndev->dev, "Receive Abort\n");
		}
	}

	if (intr_status & EESR_TDE) {
		/* Transmit Descriptor Empty int */
		ndev->stats.tx_fifo_errors++;
		if (netif_msg_tx_err(mdp))
			dev_err(&ndev->dev, "Transmit Descriptor Empty\n");
	}

	if (intr_status & EESR_TFE) {
		/* FIFO under flow */
		ndev->stats.tx_fifo_errors++;
		if (netif_msg_tx_err(mdp))
			dev_err(&ndev->dev, "Transmit FIFO Under flow\n");
	}

	if (intr_status & EESR_RDE) {
		/* Receive Descriptor Empty int */
		ndev->stats.rx_over_errors++;

		if (netif_msg_rx_err(mdp))
			dev_err(&ndev->dev, "Receive Descriptor Empty\n");
	}

	if (intr_status & EESR_RFE) {
		/* Receive FIFO Overflow int */
		ndev->stats.rx_fifo_errors++;
		if (netif_msg_rx_err(mdp))
			dev_err(&ndev->dev, "Receive FIFO Overflow\n");
	}

	if (!mdp->cd->no_ade && (intr_status & EESR_ADE)) {
		/* Address Error */
		ndev->stats.tx_fifo_errors++;
		if (netif_msg_tx_err(mdp))
			dev_err(&ndev->dev, "Address Error\n");
	}

	mask = EESR_TWB | EESR_TABT | EESR_ADE | EESR_TDE | EESR_TFE;
	if (mdp->cd->no_ade)
		mask &= ~EESR_ADE;
	if (intr_status & mask) {
		/* Tx error */
		u32 edtrr = sh_eth_read(ndev, EDTRR);
		/* dmesg */
		dev_err(&ndev->dev, "TX error. status=%8.8x cur_tx=%8.8x ",
				intr_status, mdp->cur_tx);
		dev_err(&ndev->dev, "dirty_tx=%8.8x state=%8.8x EDTRR=%8.8x.\n",
				mdp->dirty_tx, (u32) ndev->state, edtrr);
		/* dirty buffer free */
		sh_eth_txfree(ndev);

		/* SH7712 BUG */
		if (edtrr ^ sh_eth_get_edtrr_trns(mdp)) {
			/* tx dma start */
			sh_eth_write(ndev, sh_eth_get_edtrr_trns(mdp), EDTRR);
		}
		/* wakeup */
		netif_wake_queue(ndev);
	}
}

static irqreturn_t sh_eth_interrupt(int irq, void *netdev)
{
	struct net_device *ndev = netdev;
	struct sh_eth_private *mdp = netdev_priv(ndev);
	struct sh_eth_cpu_data *cd = mdp->cd;
	irqreturn_t ret = IRQ_NONE;
	unsigned long intr_status, intr_enable;

	spin_lock(&mdp->lock);

	/* Get interrupt status */
	intr_status = sh_eth_read(ndev, EESR);
	/* Mask it with the interrupt mask, forcing ECI interrupt to be always
	 * enabled since it's the one that  comes thru regardless of the mask,
	 * and we need to fully handle it in sh_eth_error() in order to quench
	 * it as it doesn't get cleared by just writing 1 to the ECI bit...
	 */
	intr_enable = sh_eth_read(ndev, EESIPR);
	intr_status &= intr_enable | DMAC_M_ECI;
	if (intr_status & (EESR_RX_CHECK | cd->tx_check | cd->eesr_err_check))
		ret = IRQ_HANDLED;
	else
		goto other_irq;

	if (intr_status & EESR_RX_CHECK) {
		if (napi_schedule_prep(&mdp->napi)) {
			/* Mask Rx interrupts */
			sh_eth_write(ndev, intr_enable & ~EESR_RX_CHECK,
				     EESIPR);
			__napi_schedule(&mdp->napi);
		} else {
			dev_warn(&ndev->dev,
				 "ignoring interrupt, status 0x%08lx, mask 0x%08lx.\n",
				 intr_status, intr_enable);
		}
	}

	/* Tx Check */
	if (intr_status & cd->tx_check) {
		/* Clear Tx interrupts */
		sh_eth_write(ndev, intr_status & cd->tx_check, EESR);

		sh_eth_txfree(ndev);
		netif_wake_queue(ndev);
	}

	if (intr_status & cd->eesr_err_check) {
		/* Clear error interrupts */
		sh_eth_write(ndev, intr_status & cd->eesr_err_check, EESR);

		sh_eth_error(ndev, intr_status);
	}

other_irq:
	spin_unlock(&mdp->lock);

	return ret;
}

static int sh_eth_poll(struct napi_struct *napi, int budget)
{
	struct sh_eth_private *mdp = container_of(napi, struct sh_eth_private,
						  napi);
	struct net_device *ndev = napi->dev;
	int quota = budget;
	unsigned long intr_status;

	for (;;) {
		intr_status = sh_eth_read(ndev, EESR);
		if (!(intr_status & EESR_RX_CHECK))
			break;
		/* Clear Rx interrupts */
		sh_eth_write(ndev, intr_status & EESR_RX_CHECK, EESR);

		if (sh_eth_rx(ndev, intr_status, &quota))
			goto out;
	}

	napi_complete(napi);

	/* Reenable Rx interrupts */
	sh_eth_write(ndev, mdp->cd->eesipr_value, EESIPR);
out:
	return budget - quota;
}

/* PHY state control function */
static void sh_eth_adjust_link(struct net_device *ndev)
{
	struct sh_eth_private *mdp = netdev_priv(ndev);
	struct phy_device *phydev = mdp->phydev;
	int new_state = 0;

	if (phydev->link) {
		if (phydev->duplex != mdp->duplex) {
			new_state = 1;
			mdp->duplex = phydev->duplex;
			if (mdp->cd->set_duplex)
				mdp->cd->set_duplex(ndev);
		}

		if (phydev->speed != mdp->speed) {
			new_state = 1;
			mdp->speed = phydev->speed;
			if (mdp->cd->set_rate)
				mdp->cd->set_rate(ndev);
		}
		if (!mdp->link) {
			sh_eth_write(ndev,
				(sh_eth_read(ndev, ECMR) & ~ECMR_TXF), ECMR);
			new_state = 1;
			mdp->link = phydev->link;
			if (mdp->cd->no_psr || mdp->no_ether_link)
				sh_eth_rcv_snd_enable(ndev);
		}
	} else if (mdp->link) {
		new_state = 1;
		mdp->link = 0;
		mdp->speed = 0;
		mdp->duplex = -1;
		if (mdp->cd->no_psr || mdp->no_ether_link)
			sh_eth_rcv_snd_disable(ndev);
	}

	if (new_state && netif_msg_link(mdp))
		phy_print_status(phydev);
}

/* PHY init function */
static int sh_eth_phy_init(struct net_device *ndev)
{
	struct sh_eth_private *mdp = netdev_priv(ndev);
	char phy_id[MII_BUS_ID_SIZE + 3];
	struct phy_device *phydev = NULL;

	snprintf(phy_id, sizeof(phy_id), PHY_ID_FMT,
		mdp->mii_bus->id , mdp->phy_id);

	mdp->link = 0;
	mdp->speed = 0;
	mdp->duplex = -1;

	/* Try connect to PHY */
	phydev = phy_connect(ndev, phy_id, sh_eth_adjust_link,
			     mdp->phy_interface);
	if (IS_ERR(phydev)) {
		dev_err(&ndev->dev, "phy_connect failed\n");
		return PTR_ERR(phydev);
	}

	dev_info(&ndev->dev, "attached phy %i to driver %s\n",
		phydev->addr, phydev->drv->name);

	mdp->phydev = phydev;

	return 0;
}

/* PHY control start function */
static int sh_eth_phy_start(struct net_device *ndev)
{
	struct sh_eth_private *mdp = netdev_priv(ndev);
	int ret;

	ret = sh_eth_phy_init(ndev);
	if (ret)
		return ret;

	/* reset phy - this also wakes it from PDOWN */
	phy_write(mdp->phydev, MII_BMCR, BMCR_RESET);
	phy_start(mdp->phydev);

	return 0;
}

static int sh_eth_get_settings(struct net_device *ndev,
			struct ethtool_cmd *ecmd)
{
	struct sh_eth_private *mdp = netdev_priv(ndev);
	unsigned long flags;
	int ret;

	spin_lock_irqsave(&mdp->lock, flags);
	ret = phy_ethtool_gset(mdp->phydev, ecmd);
	spin_unlock_irqrestore(&mdp->lock, flags);

	return ret;
}

static int sh_eth_set_settings(struct net_device *ndev,
		struct ethtool_cmd *ecmd)
{
	struct sh_eth_private *mdp = netdev_priv(ndev);
	unsigned long flags;
	int ret;

	spin_lock_irqsave(&mdp->lock, flags);

	/* disable tx and rx */
	sh_eth_rcv_snd_disable(ndev);

	ret = phy_ethtool_sset(mdp->phydev, ecmd);
	if (ret)
		goto error_exit;

	if (ecmd->duplex == DUPLEX_FULL)
		mdp->duplex = 1;
	else
		mdp->duplex = 0;

	if (mdp->cd->set_duplex)
		mdp->cd->set_duplex(ndev);

error_exit:
	mdelay(1);

	/* enable tx and rx */
	sh_eth_rcv_snd_enable(ndev);

	spin_unlock_irqrestore(&mdp->lock, flags);

	return ret;
}

static int sh_eth_nway_reset(struct net_device *ndev)
{
	struct sh_eth_private *mdp = netdev_priv(ndev);
	unsigned long flags;
	int ret;

	spin_lock_irqsave(&mdp->lock, flags);
	ret = phy_start_aneg(mdp->phydev);
	spin_unlock_irqrestore(&mdp->lock, flags);

	return ret;
}

static u32 sh_eth_get_msglevel(struct net_device *ndev)
{
	struct sh_eth_private *mdp = netdev_priv(ndev);
	return mdp->msg_enable;
}

static void sh_eth_set_msglevel(struct net_device *ndev, u32 value)
{
	struct sh_eth_private *mdp = netdev_priv(ndev);
	mdp->msg_enable = value;
}

static const char sh_eth_gstrings_stats[][ETH_GSTRING_LEN] = {
	"rx_current", "tx_current",
	"rx_dirty", "tx_dirty",
};
#define SH_ETH_STATS_LEN  ARRAY_SIZE(sh_eth_gstrings_stats)

static int sh_eth_get_sset_count(struct net_device *netdev, int sset)
{
	switch (sset) {
	case ETH_SS_STATS:
		return SH_ETH_STATS_LEN;
	default:
		return -EOPNOTSUPP;
	}
}

static void sh_eth_get_ethtool_stats(struct net_device *ndev,
			struct ethtool_stats *stats, u64 *data)
{
	struct sh_eth_private *mdp = netdev_priv(ndev);
	int i = 0;

	/* device-specific stats */
	data[i++] = mdp->cur_rx;
	data[i++] = mdp->cur_tx;
	data[i++] = mdp->dirty_rx;
	data[i++] = mdp->dirty_tx;
}

static void sh_eth_get_strings(struct net_device *ndev, u32 stringset, u8 *data)
{
	switch (stringset) {
	case ETH_SS_STATS:
		memcpy(data, *sh_eth_gstrings_stats,
					sizeof(sh_eth_gstrings_stats));
		break;
	}
}

static void sh_eth_get_ringparam(struct net_device *ndev,
				 struct ethtool_ringparam *ring)
{
	struct sh_eth_private *mdp = netdev_priv(ndev);

	ring->rx_max_pending = RX_RING_MAX;
	ring->tx_max_pending = TX_RING_MAX;
	ring->rx_pending = mdp->num_rx_ring;
	ring->tx_pending = mdp->num_tx_ring;
}

static int sh_eth_set_ringparam(struct net_device *ndev,
				struct ethtool_ringparam *ring)
{
	struct sh_eth_private *mdp = netdev_priv(ndev);
	int ret;

	if (ring->tx_pending > TX_RING_MAX ||
	    ring->rx_pending > RX_RING_MAX ||
	    ring->tx_pending < TX_RING_MIN ||
	    ring->rx_pending < RX_RING_MIN)
		return -EINVAL;
	if (ring->rx_mini_pending || ring->rx_jumbo_pending)
		return -EINVAL;

	if (netif_running(ndev)) {
		netif_tx_disable(ndev);
		/* Disable interrupts by clearing the interrupt mask. */
		sh_eth_write(ndev, 0x0000, EESIPR);
		/* Stop the chip's Tx and Rx processes. */
		sh_eth_write(ndev, 0, EDTRR);
		sh_eth_write(ndev, 0, EDRRR);
		synchronize_irq(ndev->irq);
	}

	/* Free all the skbuffs in the Rx queue. */
	sh_eth_ring_free(ndev);
	/* Free DMA buffer */
	sh_eth_free_dma_buffer(mdp);

	/* Set new parameters */
	mdp->num_rx_ring = ring->rx_pending;
	mdp->num_tx_ring = ring->tx_pending;

	ret = sh_eth_ring_init(ndev);
	if (ret < 0) {
		dev_err(&ndev->dev, "%s: sh_eth_ring_init failed.\n", __func__);
		return ret;
	}
	ret = sh_eth_dev_init(ndev, false);
	if (ret < 0) {
		dev_err(&ndev->dev, "%s: sh_eth_dev_init failed.\n", __func__);
		return ret;
	}

	if (netif_running(ndev)) {
		sh_eth_write(ndev, mdp->cd->eesipr_value, EESIPR);
		/* Setting the Rx mode will start the Rx process. */
		sh_eth_write(ndev, EDRRR_R, EDRRR);
		netif_wake_queue(ndev);
	}

	return 0;
}

static const struct ethtool_ops sh_eth_ethtool_ops = {
	.get_settings	= sh_eth_get_settings,
	.set_settings	= sh_eth_set_settings,
	.nway_reset	= sh_eth_nway_reset,
	.get_msglevel	= sh_eth_get_msglevel,
	.set_msglevel	= sh_eth_set_msglevel,
	.get_link	= ethtool_op_get_link,
	.get_strings	= sh_eth_get_strings,
	.get_ethtool_stats  = sh_eth_get_ethtool_stats,
	.get_sset_count     = sh_eth_get_sset_count,
	.get_ringparam	= sh_eth_get_ringparam,
	.set_ringparam	= sh_eth_set_ringparam,
};

/* network device open function */
static int sh_eth_open(struct net_device *ndev)
{
	int ret = 0;
	struct sh_eth_private *mdp = netdev_priv(ndev);

	pm_runtime_get_sync(&mdp->pdev->dev);

	ret = request_irq(ndev->irq, sh_eth_interrupt,
			  mdp->cd->irq_flags, ndev->name, ndev);
	if (ret) {
		dev_err(&ndev->dev, "Can not assign IRQ number\n");
		return ret;
	}

	/* Descriptor set */
	ret = sh_eth_ring_init(ndev);
	if (ret)
		goto out_free_irq;

	/* device init */
	ret = sh_eth_dev_init(ndev, true);
	if (ret)
		goto out_free_irq;

	/* PHY control start*/
	ret = sh_eth_phy_start(ndev);
	if (ret)
		goto out_free_irq;

	napi_enable(&mdp->napi);

	return ret;

out_free_irq:
	free_irq(ndev->irq, ndev);
	pm_runtime_put_sync(&mdp->pdev->dev);
	return ret;
}

/* Timeout function */
static void sh_eth_tx_timeout(struct net_device *ndev)
{
	struct sh_eth_private *mdp = netdev_priv(ndev);
	struct sh_eth_rxdesc *rxdesc;
	int i;

	netif_stop_queue(ndev);

	if (netif_msg_timer(mdp))
		dev_err(&ndev->dev, "%s: transmit timed out, status %8.8x,"
	       " resetting...\n", ndev->name, (int)sh_eth_read(ndev, EESR));

	/* tx_errors count up */
	ndev->stats.tx_errors++;

	/* Free all the skbuffs in the Rx queue. */
	for (i = 0; i < mdp->num_rx_ring; i++) {
		rxdesc = &mdp->rx_ring[i];
		rxdesc->status = 0;
		rxdesc->addr = 0xBADF00D0;
		if (mdp->rx_skbuff[i])
			dev_kfree_skb(mdp->rx_skbuff[i]);
		mdp->rx_skbuff[i] = NULL;
	}
	for (i = 0; i < mdp->num_tx_ring; i++) {
		if (mdp->tx_skbuff[i])
			dev_kfree_skb(mdp->tx_skbuff[i]);
		mdp->tx_skbuff[i] = NULL;
	}

	/* device init */
	sh_eth_dev_init(ndev, true);
}

/* Packet transmit function */
static int sh_eth_start_xmit(struct sk_buff *skb, struct net_device *ndev)
{
	struct sh_eth_private *mdp = netdev_priv(ndev);
	struct sh_eth_txdesc *txdesc;
	u32 entry;
	unsigned long flags;

	spin_lock_irqsave(&mdp->lock, flags);
	if ((mdp->cur_tx - mdp->dirty_tx) >= (mdp->num_tx_ring - 4)) {
		if (!sh_eth_txfree(ndev)) {
			if (netif_msg_tx_queued(mdp))
				dev_warn(&ndev->dev, "TxFD exhausted.\n");
			netif_stop_queue(ndev);
			spin_unlock_irqrestore(&mdp->lock, flags);
			return NETDEV_TX_BUSY;
		}
	}
	spin_unlock_irqrestore(&mdp->lock, flags);

	entry = mdp->cur_tx % mdp->num_tx_ring;
	mdp->tx_skbuff[entry] = skb;
	txdesc = &mdp->tx_ring[entry];
	/* soft swap. */
	if (!mdp->cd->hw_swap)
		sh_eth_soft_swap(phys_to_virt(ALIGN(txdesc->addr, 4)),
				 skb->len + 2);
	txdesc->addr = dma_map_single(&ndev->dev, skb->data, skb->len,
				      DMA_TO_DEVICE);
	if (skb->len < ETHERSMALL)
		txdesc->buffer_length = ETHERSMALL;
	else
		txdesc->buffer_length = skb->len;

	if (entry >= mdp->num_tx_ring - 1)
		txdesc->status |= cpu_to_edmac(mdp, TD_TACT | TD_TDLE);
	else
		txdesc->status |= cpu_to_edmac(mdp, TD_TACT);

	mdp->cur_tx++;

	if (!(sh_eth_read(ndev, EDTRR) & sh_eth_get_edtrr_trns(mdp)))
		sh_eth_write(ndev, sh_eth_get_edtrr_trns(mdp), EDTRR);

	return NETDEV_TX_OK;
}

/* device close function */
static int sh_eth_close(struct net_device *ndev)
{
	struct sh_eth_private *mdp = netdev_priv(ndev);

	napi_disable(&mdp->napi);

	netif_stop_queue(ndev);

	/* Disable interrupts by clearing the interrupt mask. */
	sh_eth_write(ndev, 0x0000, EESIPR);

	/* Stop the chip's Tx and Rx processes. */
	sh_eth_write(ndev, 0, EDTRR);
	sh_eth_write(ndev, 0, EDRRR);

	/* PHY Disconnect */
	if (mdp->phydev) {
		phy_stop(mdp->phydev);
		phy_disconnect(mdp->phydev);
	}

	free_irq(ndev->irq, ndev);

	/* Free all the skbuffs in the Rx queue. */
	sh_eth_ring_free(ndev);

	/* free DMA buffer */
	sh_eth_free_dma_buffer(mdp);

	pm_runtime_put_sync(&mdp->pdev->dev);

	return 0;
}

static struct net_device_stats *sh_eth_get_stats(struct net_device *ndev)
{
	struct sh_eth_private *mdp = netdev_priv(ndev);

	pm_runtime_get_sync(&mdp->pdev->dev);

	ndev->stats.tx_dropped += sh_eth_read(ndev, TROCR);
	sh_eth_write(ndev, 0, TROCR);	/* (write clear) */
	ndev->stats.collisions += sh_eth_read(ndev, CDCR);
	sh_eth_write(ndev, 0, CDCR);	/* (write clear) */
	ndev->stats.tx_carrier_errors += sh_eth_read(ndev, LCCR);
	sh_eth_write(ndev, 0, LCCR);	/* (write clear) */
	if (sh_eth_is_gether(mdp)) {
		ndev->stats.tx_carrier_errors += sh_eth_read(ndev, CERCR);
		sh_eth_write(ndev, 0, CERCR);	/* (write clear) */
		ndev->stats.tx_carrier_errors += sh_eth_read(ndev, CEECR);
		sh_eth_write(ndev, 0, CEECR);	/* (write clear) */
	} else {
		ndev->stats.tx_carrier_errors += sh_eth_read(ndev, CNDCR);
		sh_eth_write(ndev, 0, CNDCR);	/* (write clear) */
	}
	pm_runtime_put_sync(&mdp->pdev->dev);

	return &ndev->stats;
}

/* ioctl to device function */
static int sh_eth_do_ioctl(struct net_device *ndev, struct ifreq *rq,
				int cmd)
{
	struct sh_eth_private *mdp = netdev_priv(ndev);
	struct phy_device *phydev = mdp->phydev;

	if (!netif_running(ndev))
		return -EINVAL;

	if (!phydev)
		return -ENODEV;

	return phy_mii_ioctl(phydev, rq, cmd);
}

/* For TSU_POSTn. Please refer to the manual about this (strange) bitfields */
static void *sh_eth_tsu_get_post_reg_offset(struct sh_eth_private *mdp,
					    int entry)
{
	return sh_eth_tsu_get_offset(mdp, TSU_POST1) + (entry / 8 * 4);
}

static u32 sh_eth_tsu_get_post_mask(int entry)
{
	return 0x0f << (28 - ((entry % 8) * 4));
}

static u32 sh_eth_tsu_get_post_bit(struct sh_eth_private *mdp, int entry)
{
	return (0x08 >> (mdp->port << 1)) << (28 - ((entry % 8) * 4));
}

static void sh_eth_tsu_enable_cam_entry_post(struct net_device *ndev,
					     int entry)
{
	struct sh_eth_private *mdp = netdev_priv(ndev);
	u32 tmp;
	void *reg_offset;

	reg_offset = sh_eth_tsu_get_post_reg_offset(mdp, entry);
	tmp = ioread32(reg_offset);
	iowrite32(tmp | sh_eth_tsu_get_post_bit(mdp, entry), reg_offset);
}

static bool sh_eth_tsu_disable_cam_entry_post(struct net_device *ndev,
					      int entry)
{
	struct sh_eth_private *mdp = netdev_priv(ndev);
	u32 post_mask, ref_mask, tmp;
	void *reg_offset;

	reg_offset = sh_eth_tsu_get_post_reg_offset(mdp, entry);
	post_mask = sh_eth_tsu_get_post_mask(entry);
	ref_mask = sh_eth_tsu_get_post_bit(mdp, entry) & ~post_mask;

	tmp = ioread32(reg_offset);
	iowrite32(tmp & ~post_mask, reg_offset);

	/* If other port enables, the function returns "true" */
	return tmp & ref_mask;
}

static int sh_eth_tsu_busy(struct net_device *ndev)
{
	int timeout = SH_ETH_TSU_TIMEOUT_MS * 100;
	struct sh_eth_private *mdp = netdev_priv(ndev);

	while ((sh_eth_tsu_read(mdp, TSU_ADSBSY) & TSU_ADSBSY_0)) {
		udelay(10);
		timeout--;
		if (timeout <= 0) {
			dev_err(&ndev->dev, "%s: timeout\n", __func__);
			return -ETIMEDOUT;
		}
	}

	return 0;
}

static int sh_eth_tsu_write_entry(struct net_device *ndev, void *reg,
				  const u8 *addr)
{
	u32 val;

	val = addr[0] << 24 | addr[1] << 16 | addr[2] << 8 | addr[3];
	iowrite32(val, reg);
	if (sh_eth_tsu_busy(ndev) < 0)
		return -EBUSY;

	val = addr[4] << 8 | addr[5];
	iowrite32(val, reg + 4);
	if (sh_eth_tsu_busy(ndev) < 0)
		return -EBUSY;

	return 0;
}

static void sh_eth_tsu_read_entry(void *reg, u8 *addr)
{
	u32 val;

	val = ioread32(reg);
	addr[0] = (val >> 24) & 0xff;
	addr[1] = (val >> 16) & 0xff;
	addr[2] = (val >> 8) & 0xff;
	addr[3] = val & 0xff;
	val = ioread32(reg + 4);
	addr[4] = (val >> 8) & 0xff;
	addr[5] = val & 0xff;
}


static int sh_eth_tsu_find_entry(struct net_device *ndev, const u8 *addr)
{
	struct sh_eth_private *mdp = netdev_priv(ndev);
	void *reg_offset = sh_eth_tsu_get_offset(mdp, TSU_ADRH0);
	int i;
	u8 c_addr[ETH_ALEN];

	for (i = 0; i < SH_ETH_TSU_CAM_ENTRIES; i++, reg_offset += 8) {
		sh_eth_tsu_read_entry(reg_offset, c_addr);
		if (memcmp(addr, c_addr, ETH_ALEN) == 0)
			return i;
	}

	return -ENOENT;
}

static int sh_eth_tsu_find_empty(struct net_device *ndev)
{
	u8 blank[ETH_ALEN];
	int entry;

	memset(blank, 0, sizeof(blank));
	entry = sh_eth_tsu_find_entry(ndev, blank);
	return (entry < 0) ? -ENOMEM : entry;
}

static int sh_eth_tsu_disable_cam_entry_table(struct net_device *ndev,
					      int entry)
{
	struct sh_eth_private *mdp = netdev_priv(ndev);
	void *reg_offset = sh_eth_tsu_get_offset(mdp, TSU_ADRH0);
	int ret;
	u8 blank[ETH_ALEN];

	sh_eth_tsu_write(mdp, sh_eth_tsu_read(mdp, TSU_TEN) &
			 ~(1 << (31 - entry)), TSU_TEN);

	memset(blank, 0, sizeof(blank));
	ret = sh_eth_tsu_write_entry(ndev, reg_offset + entry * 8, blank);
	if (ret < 0)
		return ret;
	return 0;
}

static int sh_eth_tsu_add_entry(struct net_device *ndev, const u8 *addr)
{
	struct sh_eth_private *mdp = netdev_priv(ndev);
	void *reg_offset = sh_eth_tsu_get_offset(mdp, TSU_ADRH0);
	int i, ret;

	if (!mdp->cd->tsu)
		return 0;

	i = sh_eth_tsu_find_entry(ndev, addr);
	if (i < 0) {
		/* No entry found, create one */
		i = sh_eth_tsu_find_empty(ndev);
		if (i < 0)
			return -ENOMEM;
		ret = sh_eth_tsu_write_entry(ndev, reg_offset + i * 8, addr);
		if (ret < 0)
			return ret;

		/* Enable the entry */
		sh_eth_tsu_write(mdp, sh_eth_tsu_read(mdp, TSU_TEN) |
				 (1 << (31 - i)), TSU_TEN);
	}

	/* Entry found or created, enable POST */
	sh_eth_tsu_enable_cam_entry_post(ndev, i);

	return 0;
}

static int sh_eth_tsu_del_entry(struct net_device *ndev, const u8 *addr)
{
	struct sh_eth_private *mdp = netdev_priv(ndev);
	int i, ret;

	if (!mdp->cd->tsu)
		return 0;

	i = sh_eth_tsu_find_entry(ndev, addr);
	if (i) {
		/* Entry found */
		if (sh_eth_tsu_disable_cam_entry_post(ndev, i))
			goto done;

		/* Disable the entry if both ports was disabled */
		ret = sh_eth_tsu_disable_cam_entry_table(ndev, i);
		if (ret < 0)
			return ret;
	}
done:
	return 0;
}

static int sh_eth_tsu_purge_all(struct net_device *ndev)
{
	struct sh_eth_private *mdp = netdev_priv(ndev);
	int i, ret;

	if (unlikely(!mdp->cd->tsu))
		return 0;

	for (i = 0; i < SH_ETH_TSU_CAM_ENTRIES; i++) {
		if (sh_eth_tsu_disable_cam_entry_post(ndev, i))
			continue;

		/* Disable the entry if both ports was disabled */
		ret = sh_eth_tsu_disable_cam_entry_table(ndev, i);
		if (ret < 0)
			return ret;
	}

	return 0;
}

static void sh_eth_tsu_purge_mcast(struct net_device *ndev)
{
	struct sh_eth_private *mdp = netdev_priv(ndev);
	u8 addr[ETH_ALEN];
	void *reg_offset = sh_eth_tsu_get_offset(mdp, TSU_ADRH0);
	int i;

	if (unlikely(!mdp->cd->tsu))
		return;

	for (i = 0; i < SH_ETH_TSU_CAM_ENTRIES; i++, reg_offset += 8) {
		sh_eth_tsu_read_entry(reg_offset, addr);
		if (is_multicast_ether_addr(addr))
			sh_eth_tsu_del_entry(ndev, addr);
	}
}

/* Multicast reception directions set */
static void sh_eth_set_multicast_list(struct net_device *ndev)
{
	struct sh_eth_private *mdp = netdev_priv(ndev);
	u32 ecmr_bits;
	int mcast_all = 0;
	unsigned long flags;

	spin_lock_irqsave(&mdp->lock, flags);
	/*
	 * Initial condition is MCT = 1, PRM = 0.
	 * Depending on ndev->flags, set PRM or clear MCT
	 */
	ecmr_bits = (sh_eth_read(ndev, ECMR) & ~ECMR_PRM) | ECMR_MCT;

	if (!(ndev->flags & IFF_MULTICAST)) {
		sh_eth_tsu_purge_mcast(ndev);
		mcast_all = 1;
	}
	if (ndev->flags & IFF_ALLMULTI) {
		sh_eth_tsu_purge_mcast(ndev);
		ecmr_bits &= ~ECMR_MCT;
		mcast_all = 1;
	}

	if (ndev->flags & IFF_PROMISC) {
		sh_eth_tsu_purge_all(ndev);
		ecmr_bits = (ecmr_bits & ~ECMR_MCT) | ECMR_PRM;
	} else if (mdp->cd->tsu) {
		struct netdev_hw_addr *ha;
		netdev_for_each_mc_addr(ha, ndev) {
			if (mcast_all && is_multicast_ether_addr(ha->addr))
				continue;

			if (sh_eth_tsu_add_entry(ndev, ha->addr) < 0) {
				if (!mcast_all) {
					sh_eth_tsu_purge_mcast(ndev);
					ecmr_bits &= ~ECMR_MCT;
					mcast_all = 1;
				}
			}
		}
	} else {
		/* Normal, unicast/broadcast-only mode. */
		ecmr_bits = (ecmr_bits & ~ECMR_PRM) | ECMR_MCT;
	}

	/* update the ethernet mode */
	sh_eth_write(ndev, ecmr_bits, ECMR);

	spin_unlock_irqrestore(&mdp->lock, flags);
}

static int sh_eth_get_vtag_index(struct sh_eth_private *mdp)
{
	if (!mdp->port)
		return TSU_VTAG0;
	else
		return TSU_VTAG1;
}

static int sh_eth_vlan_rx_add_vid(struct net_device *ndev,
				  __be16 proto, u16 vid)
{
	struct sh_eth_private *mdp = netdev_priv(ndev);
	int vtag_reg_index = sh_eth_get_vtag_index(mdp);

	if (unlikely(!mdp->cd->tsu))
		return -EPERM;

	/* No filtering if vid = 0 */
	if (!vid)
		return 0;

	mdp->vlan_num_ids++;

	/*
	 * The controller has one VLAN tag HW filter. So, if the filter is
	 * already enabled, the driver disables it and the filte
	 */
	if (mdp->vlan_num_ids > 1) {
		/* disable VLAN filter */
		sh_eth_tsu_write(mdp, 0, vtag_reg_index);
		return 0;
	}

	sh_eth_tsu_write(mdp, TSU_VTAG_ENABLE | (vid & TSU_VTAG_VID_MASK),
			 vtag_reg_index);

	return 0;
}

static int sh_eth_vlan_rx_kill_vid(struct net_device *ndev,
				   __be16 proto, u16 vid)
{
	struct sh_eth_private *mdp = netdev_priv(ndev);
	int vtag_reg_index = sh_eth_get_vtag_index(mdp);

	if (unlikely(!mdp->cd->tsu))
		return -EPERM;

	/* No filtering if vid = 0 */
	if (!vid)
		return 0;

	mdp->vlan_num_ids--;
	sh_eth_tsu_write(mdp, 0, vtag_reg_index);

	return 0;
}

/* SuperH's TSU register init function */
static void sh_eth_tsu_init(struct sh_eth_private *mdp)
{
	sh_eth_tsu_write(mdp, 0, TSU_FWEN0);	/* Disable forward(0->1) */
	sh_eth_tsu_write(mdp, 0, TSU_FWEN1);	/* Disable forward(1->0) */
	sh_eth_tsu_write(mdp, 0, TSU_FCM);	/* forward fifo 3k-3k */
	sh_eth_tsu_write(mdp, 0xc, TSU_BSYSL0);
	sh_eth_tsu_write(mdp, 0xc, TSU_BSYSL1);
	sh_eth_tsu_write(mdp, 0, TSU_PRISL0);
	sh_eth_tsu_write(mdp, 0, TSU_PRISL1);
	sh_eth_tsu_write(mdp, 0, TSU_FWSL0);
	sh_eth_tsu_write(mdp, 0, TSU_FWSL1);
	sh_eth_tsu_write(mdp, TSU_FWSLC_POSTENU | TSU_FWSLC_POSTENL, TSU_FWSLC);
	if (sh_eth_is_gether(mdp)) {
		sh_eth_tsu_write(mdp, 0, TSU_QTAG0);	/* Disable QTAG(0->1) */
		sh_eth_tsu_write(mdp, 0, TSU_QTAG1);	/* Disable QTAG(1->0) */
	} else {
		sh_eth_tsu_write(mdp, 0, TSU_QTAGM0);	/* Disable QTAG(0->1) */
		sh_eth_tsu_write(mdp, 0, TSU_QTAGM1);	/* Disable QTAG(1->0) */
	}
	sh_eth_tsu_write(mdp, 0, TSU_FWSR);	/* all interrupt status clear */
	sh_eth_tsu_write(mdp, 0, TSU_FWINMK);	/* Disable all interrupt */
	sh_eth_tsu_write(mdp, 0, TSU_TEN);	/* Disable all CAM entry */
	sh_eth_tsu_write(mdp, 0, TSU_POST1);	/* Disable CAM entry [ 0- 7] */
	sh_eth_tsu_write(mdp, 0, TSU_POST2);	/* Disable CAM entry [ 8-15] */
	sh_eth_tsu_write(mdp, 0, TSU_POST3);	/* Disable CAM entry [16-23] */
	sh_eth_tsu_write(mdp, 0, TSU_POST4);	/* Disable CAM entry [24-31] */
}

/* MDIO bus release function */
static int sh_mdio_release(struct net_device *ndev)
{
	struct mii_bus *bus = dev_get_drvdata(&ndev->dev);

	/* unregister mdio bus */
	mdiobus_unregister(bus);

	/* remove mdio bus info from net_device */
	dev_set_drvdata(&ndev->dev, NULL);

	/* free bitbang info */
	free_mdio_bitbang(bus);

	return 0;
}

/* MDIO bus init function */
static int sh_mdio_init(struct net_device *ndev, int id,
			struct sh_eth_plat_data *pd)
{
	int ret, i;
	struct bb_info *bitbang;
	struct sh_eth_private *mdp = netdev_priv(ndev);

	/* create bit control struct for PHY */
	bitbang = devm_kzalloc(&ndev->dev, sizeof(struct bb_info),
			       GFP_KERNEL);
	if (!bitbang) {
		ret = -ENOMEM;
		goto out;
	}

	/* bitbang init */
	bitbang->addr = mdp->addr + mdp->reg_offset[PIR];
	bitbang->set_gate = pd->set_mdio_gate;
	bitbang->mdi_msk = PIR_MDI;
	bitbang->mdo_msk = PIR_MDO;
	bitbang->mmd_msk = PIR_MMD;
	bitbang->mdc_msk = PIR_MDC;
	bitbang->ctrl.ops = &bb_ops;

	/* MII controller setting */
	mdp->mii_bus = alloc_mdio_bitbang(&bitbang->ctrl);
	if (!mdp->mii_bus) {
		ret = -ENOMEM;
		goto out;
	}

	/* Hook up MII support for ethtool */
	mdp->mii_bus->name = "sh_mii";
	mdp->mii_bus->parent = &ndev->dev;
	snprintf(mdp->mii_bus->id, MII_BUS_ID_SIZE, "%s-%x",
		mdp->pdev->name, id);

	/* PHY IRQ */
	mdp->mii_bus->irq = devm_kzalloc(&ndev->dev,
					 sizeof(int) * PHY_MAX_ADDR,
					 GFP_KERNEL);
	if (!mdp->mii_bus->irq) {
		ret = -ENOMEM;
		goto out_free_bus;
	}

	for (i = 0; i < PHY_MAX_ADDR; i++)
		mdp->mii_bus->irq[i] = PHY_POLL;

	/* register mdio bus */
	ret = mdiobus_register(mdp->mii_bus);
	if (ret)
		goto out_free_bus;

	dev_set_drvdata(&ndev->dev, mdp->mii_bus);

	return 0;

out_free_bus:
	free_mdio_bitbang(mdp->mii_bus);

out:
	return ret;
}

static const u16 *sh_eth_get_register_offset(int register_type)
{
	const u16 *reg_offset = NULL;

	switch (register_type) {
	case SH_ETH_REG_GIGABIT:
		reg_offset = sh_eth_offset_gigabit;
		break;
	case SH_ETH_REG_FAST_RCAR:
		reg_offset = sh_eth_offset_fast_rcar;
		break;
	case SH_ETH_REG_FAST_SH4:
		reg_offset = sh_eth_offset_fast_sh4;
		break;
	case SH_ETH_REG_FAST_SH3_SH2:
		reg_offset = sh_eth_offset_fast_sh3_sh2;
		break;
	default:
		pr_err("Unknown register type (%d)\n", register_type);
		break;
	}

	return reg_offset;
}

static const struct net_device_ops sh_eth_netdev_ops = {
	.ndo_open		= sh_eth_open,
	.ndo_stop		= sh_eth_close,
	.ndo_start_xmit		= sh_eth_start_xmit,
	.ndo_get_stats		= sh_eth_get_stats,
	.ndo_tx_timeout		= sh_eth_tx_timeout,
	.ndo_do_ioctl		= sh_eth_do_ioctl,
	.ndo_validate_addr	= eth_validate_addr,
	.ndo_set_mac_address	= eth_mac_addr,
	.ndo_change_mtu		= eth_change_mtu,
};

static const struct net_device_ops sh_eth_netdev_ops_tsu = {
	.ndo_open		= sh_eth_open,
	.ndo_stop		= sh_eth_close,
	.ndo_start_xmit		= sh_eth_start_xmit,
	.ndo_get_stats		= sh_eth_get_stats,
	.ndo_set_rx_mode	= sh_eth_set_multicast_list,
	.ndo_vlan_rx_add_vid	= sh_eth_vlan_rx_add_vid,
	.ndo_vlan_rx_kill_vid	= sh_eth_vlan_rx_kill_vid,
	.ndo_tx_timeout		= sh_eth_tx_timeout,
	.ndo_do_ioctl		= sh_eth_do_ioctl,
	.ndo_validate_addr	= eth_validate_addr,
	.ndo_set_mac_address	= eth_mac_addr,
	.ndo_change_mtu		= eth_change_mtu,
};

static int sh_eth_drv_probe(struct platform_device *pdev)
{
	int ret, devno = 0;
	struct resource *res;
	struct net_device *ndev = NULL;
	struct sh_eth_private *mdp = NULL;
	struct sh_eth_plat_data *pd = pdev->dev.platform_data;
	const struct platform_device_id *id = platform_get_device_id(pdev);

	/* get base addr */
	res = platform_get_resource(pdev, IORESOURCE_MEM, 0);
	if (unlikely(res == NULL)) {
		dev_err(&pdev->dev, "invalid resource\n");
		ret = -EINVAL;
		goto out;
	}

	ndev = alloc_etherdev(sizeof(struct sh_eth_private));
	if (!ndev) {
		ret = -ENOMEM;
		goto out;
	}

	/* The sh Ether-specific entries in the device structure. */
	ndev->base_addr = res->start;
	devno = pdev->id;
	if (devno < 0)
		devno = 0;

	ndev->dma = -1;
	ret = platform_get_irq(pdev, 0);
	if (ret < 0) {
		ret = -ENODEV;
		goto out_release;
	}
	ndev->irq = ret;

	SET_NETDEV_DEV(ndev, &pdev->dev);

	/* Fill in the fields of the device structure with ethernet values. */
	ether_setup(ndev);

	mdp = netdev_priv(ndev);
	mdp->num_tx_ring = TX_RING_SIZE;
	mdp->num_rx_ring = RX_RING_SIZE;
	mdp->addr = devm_ioremap_resource(&pdev->dev, res);
	if (IS_ERR(mdp->addr)) {
		ret = PTR_ERR(mdp->addr);
		goto out_release;
	}

	spin_lock_init(&mdp->lock);
	mdp->pdev = pdev;
	pm_runtime_enable(&pdev->dev);
	pm_runtime_resume(&pdev->dev);

	/* get PHY ID */
	mdp->phy_id = pd->phy;
	mdp->phy_interface = pd->phy_interface;
	/* EDMAC endian */
	mdp->edmac_endian = pd->edmac_endian;
	mdp->no_ether_link = pd->no_ether_link;
	mdp->ether_link_active_low = pd->ether_link_active_low;
	mdp->reg_offset = sh_eth_get_register_offset(pd->register_type);

	/* set cpu data */
	mdp->cd = (struct sh_eth_cpu_data *)id->driver_data;
	sh_eth_set_default_cpu_data(mdp->cd);

	/* set function */
	if (mdp->cd->tsu)
		ndev->netdev_ops = &sh_eth_netdev_ops_tsu;
	else
		ndev->netdev_ops = &sh_eth_netdev_ops;
	SET_ETHTOOL_OPS(ndev, &sh_eth_ethtool_ops);
	ndev->watchdog_timeo = TX_TIMEOUT;

	/* debug message level */
	mdp->msg_enable = SH_ETH_DEF_MSG_ENABLE;

	/* read and set MAC address */
	read_mac_address(ndev, pd->mac_addr);
	if (!is_valid_ether_addr(ndev->dev_addr)) {
		dev_warn(&pdev->dev,
			 "no valid MAC address supplied, using a random one.\n");
		eth_hw_addr_random(ndev);
	}

	/* ioremap the TSU registers */
	if (mdp->cd->tsu) {
		struct resource *rtsu;
		rtsu = platform_get_resource(pdev, IORESOURCE_MEM, 1);
		mdp->tsu_addr = devm_ioremap_resource(&pdev->dev, rtsu);
		if (IS_ERR(mdp->tsu_addr)) {
			ret = PTR_ERR(mdp->tsu_addr);
			goto out_release;
		}
		mdp->port = devno % 2;
		ndev->features = NETIF_F_HW_VLAN_CTAG_FILTER;
	}

	/* initialize first or needed device */
	if (!devno || pd->needs_init) {
		if (mdp->cd->chip_reset)
			mdp->cd->chip_reset(ndev);

		if (mdp->cd->tsu) {
			/* TSU init (Init only)*/
			sh_eth_tsu_init(mdp);
		}
	}

	netif_napi_add(ndev, &mdp->napi, sh_eth_poll, 64);

	/* network device register */
	ret = register_netdev(ndev);
	if (ret)
		goto out_napi_del;

	/* mdio bus init */
	ret = sh_mdio_init(ndev, pdev->id, pd);
	if (ret)
		goto out_unregister;

	/* print device information */
	pr_info("Base address at 0x%x, %pM, IRQ %d.\n",
	       (u32)ndev->base_addr, ndev->dev_addr, ndev->irq);

	platform_set_drvdata(pdev, ndev);

	return ret;

out_unregister:
	unregister_netdev(ndev);

out_napi_del:
	netif_napi_del(&mdp->napi);

out_release:
	/* net_dev free */
	if (ndev)
		free_netdev(ndev);

out:
	return ret;
}

static int sh_eth_drv_remove(struct platform_device *pdev)
{
	struct net_device *ndev = platform_get_drvdata(pdev);
	struct sh_eth_private *mdp = netdev_priv(ndev);

	sh_mdio_release(ndev);
	unregister_netdev(ndev);
	netif_napi_del(&mdp->napi);
	pm_runtime_disable(&pdev->dev);
	free_netdev(ndev);

	return 0;
}

#ifdef CONFIG_PM
static int sh_eth_runtime_nop(struct device *dev)
{
	/*
	 * Runtime PM callback shared between ->runtime_suspend()
	 * and ->runtime_resume(). Simply returns success.
	 *
	 * This driver re-initializes all registers after
	 * pm_runtime_get_sync() anyway so there is no need
	 * to save and restore registers here.
	 */
	return 0;
}

static const struct dev_pm_ops sh_eth_dev_pm_ops = {
	.runtime_suspend = sh_eth_runtime_nop,
	.runtime_resume = sh_eth_runtime_nop,
};
#define SH_ETH_PM_OPS (&sh_eth_dev_pm_ops)
#else
#define SH_ETH_PM_OPS NULL
#endif

static struct platform_device_id sh_eth_id_table[] = {
	{ "sh7619-ether", (kernel_ulong_t)&sh7619_data },
	{ "sh771x-ether", (kernel_ulong_t)&sh771x_data },
	{ "sh7724-ether", (kernel_ulong_t)&sh7724_data },
	{ "sh7734-gether", (kernel_ulong_t)&sh7734_data },
	{ "sh7757-ether", (kernel_ulong_t)&sh7757_data },
	{ "sh7757-gether", (kernel_ulong_t)&sh7757_data_giga },
	{ "sh7763-gether", (kernel_ulong_t)&sh7763_data },
	{ "r8a7740-gether", (kernel_ulong_t)&r8a7740_data },
	{ "r8a777x-ether", (kernel_ulong_t)&r8a777x_data },
	{ }
};
MODULE_DEVICE_TABLE(platform, sh_eth_id_table);

static struct platform_driver sh_eth_driver = {
	.probe = sh_eth_drv_probe,
	.remove = sh_eth_drv_remove,
	.id_table = sh_eth_id_table,
	.driver = {
		   .name = CARDNAME,
		   .pm = SH_ETH_PM_OPS,
	},
};

module_platform_driver(sh_eth_driver);

MODULE_AUTHOR("Nobuhiro Iwamatsu, Yoshihiro Shimoda");
MODULE_DESCRIPTION("Renesas SuperH Ethernet driver");
MODULE_LICENSE("GPL v2");<|MERGE_RESOLUTION|>--- conflicted
+++ resolved
@@ -382,15 +382,9 @@
 	.eesipr_value	= 0x01ff009f,
 
 	.tx_check	= EESR_FTC | EESR_CND | EESR_DLC | EESR_CD | EESR_RTO,
-<<<<<<< HEAD
-	.eesr_err_check	= EESR_TWB | EESR_TABT | EESR_RABT | EESR_RDE |
-			  EESR_RFRMER | EESR_TFE | EESR_TDE | EESR_ECI,
-=======
 	.eesr_err_check	= EESR_TWB | EESR_TABT | EESR_RABT | EESR_RFE |
 			  EESR_RDE | EESR_RFRMER | EESR_TFE | EESR_TDE |
 			  EESR_ECI,
-	.tx_error_check	= EESR_TWB | EESR_TABT | EESR_TDE | EESR_TFE,
->>>>>>> 8bb495e3
 
 	.apr		= 1,
 	.mpr		= 1,
@@ -424,15 +418,9 @@
 	.eesipr_value	= 0x01ff009f,
 
 	.tx_check	= EESR_FTC | EESR_CND | EESR_DLC | EESR_CD | EESR_RTO,
-<<<<<<< HEAD
-	.eesr_err_check	= EESR_TWB | EESR_TABT | EESR_RABT | EESR_RDE |
-			  EESR_RFRMER | EESR_TFE | EESR_TDE | EESR_ECI,
-=======
 	.eesr_err_check	= EESR_TWB | EESR_TABT | EESR_RABT | EESR_RFE |
 			  EESR_RDE | EESR_RFRMER | EESR_TFE | EESR_TDE |
 			  EESR_ECI,
-	.tx_error_check	= EESR_TWB | EESR_TABT | EESR_TDE | EESR_TFE,
->>>>>>> 8bb495e3
 
 	.apr		= 1,
 	.mpr		= 1,
@@ -467,15 +455,9 @@
 	.rmcr_value	= 0x00000001,
 
 	.tx_check	= EESR_FTC | EESR_CND | EESR_DLC | EESR_CD | EESR_RTO,
-<<<<<<< HEAD
-	.eesr_err_check	= EESR_TWB | EESR_TABT | EESR_RABT | EESR_RDE |
-			  EESR_RFRMER | EESR_TFE | EESR_TDE | EESR_ECI,
-=======
 	.eesr_err_check	= EESR_TWB | EESR_TABT | EESR_RABT | EESR_RFE |
 			  EESR_RDE | EESR_RFRMER | EESR_TFE | EESR_TDE |
 			  EESR_ECI,
-	.tx_error_check	= EESR_TWB | EESR_TABT | EESR_TDE | EESR_TFE,
->>>>>>> 8bb495e3
 
 	.irq_flags	= IRQF_SHARED,
 	.apr		= 1,
@@ -542,17 +524,9 @@
 	.eesipr_value	= DMAC_M_RFRMER | DMAC_M_ECI | 0x003fffff,
 
 	.tx_check	= EESR_TC1 | EESR_FTC,
-<<<<<<< HEAD
-	.eesr_err_check	= EESR_TWB1 | EESR_TWB | EESR_TABT | EESR_RABT | \
-			  EESR_RDE | EESR_RFRMER | EESR_TFE | EESR_TDE | \
-			  EESR_ECI,
-=======
 	.eesr_err_check	= EESR_TWB1 | EESR_TWB | EESR_TABT | EESR_RABT |
 			  EESR_RFE | EESR_RDE | EESR_RFRMER | EESR_TFE |
 			  EESR_TDE | EESR_ECI,
-	.tx_error_check	= EESR_TWB1 | EESR_TWB | EESR_TABT | EESR_TDE | \
-			  EESR_TFE,
->>>>>>> 8bb495e3
 	.fdr_value	= 0x0000072f,
 	.rmcr_value	= 0x00000001,
 
@@ -608,17 +582,9 @@
 	.eesipr_value	= DMAC_M_RFRMER | DMAC_M_ECI | 0x003fffff,
 
 	.tx_check	= EESR_TC1 | EESR_FTC,
-<<<<<<< HEAD
-	.eesr_err_check	= EESR_TWB1 | EESR_TWB | EESR_TABT | EESR_RABT | \
-			  EESR_RDE | EESR_RFRMER | EESR_TFE | EESR_TDE | \
-			  EESR_ECI,
-=======
 	.eesr_err_check	= EESR_TWB1 | EESR_TWB | EESR_TABT | EESR_RABT |
 			  EESR_RFE | EESR_RDE | EESR_RFRMER | EESR_TFE |
 			  EESR_TDE | EESR_ECI,
-	.tx_error_check	= EESR_TWB1 | EESR_TWB | EESR_TABT | EESR_TDE | \
-			  EESR_TFE,
->>>>>>> 8bb495e3
 
 	.apr		= 1,
 	.mpr		= 1,
@@ -680,17 +646,9 @@
 	.eesipr_value	= DMAC_M_RFRMER | DMAC_M_ECI | 0x003fffff,
 
 	.tx_check	= EESR_TC1 | EESR_FTC,
-<<<<<<< HEAD
-	.eesr_err_check	= EESR_TWB1 | EESR_TWB | EESR_TABT | EESR_RABT | \
-			  EESR_RDE | EESR_RFRMER | EESR_TFE | EESR_TDE | \
-			  EESR_ECI,
-=======
 	.eesr_err_check	= EESR_TWB1 | EESR_TWB | EESR_TABT | EESR_RABT |
 			  EESR_RFE | EESR_RDE | EESR_RFRMER | EESR_TFE |
 			  EESR_TDE | EESR_ECI,
-	.tx_error_check	= EESR_TWB1 | EESR_TWB | EESR_TABT | EESR_TDE | \
-			  EESR_TFE,
->>>>>>> 8bb495e3
 
 	.apr		= 1,
 	.mpr		= 1,
@@ -1305,10 +1263,6 @@
 		if (!(desc_status & RDFEND))
 			ndev->stats.rx_length_errors++;
 
-<<<<<<< HEAD
-=======
-#if defined(CONFIG_ARCH_R8A7740)
->>>>>>> 8bb495e3
 		/*
 		 * In case of almost all GETHER/ETHERs, the Receive Frame State
 		 * (RFS) bits in the Receive Descriptor 0 are from bit 9 to
@@ -1316,13 +1270,8 @@
 		 * bits are from bit 25 to bit 16. So, the driver needs right
 		 * shifting by 16.
 		 */
-<<<<<<< HEAD
 		if (mdp->cd->shift_rd0)
 			desc_status >>= 16;
-=======
-		desc_status >>= 16;
-#endif
->>>>>>> 8bb495e3
 
 		if (desc_status & (RD_RFS1 | RD_RFS2 | RD_RFS3 | RD_RFS4 |
 				   RD_RFS5 | RD_RFS6 | RD_RFS10)) {
