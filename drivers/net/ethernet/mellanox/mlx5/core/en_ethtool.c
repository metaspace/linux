--- conflicted
+++ resolved
@@ -1894,8 +1894,6 @@
 	if (curr_val == new_val)
 		return 0;
 
-<<<<<<< HEAD
-=======
 	if (new_val && !priv->profile->rx_ptp_support &&
 	    priv->tstamp.rx_filter != HWTSTAMP_FILTER_NONE) {
 		netdev_err(priv->netdev,
@@ -1903,7 +1901,6 @@
 		return -EINVAL;
 	}
 
->>>>>>> 8e0eb2fb
 	new_params = priv->channels.params;
 	MLX5E_SET_PFLAG(&new_params, MLX5E_PFLAG_RX_CQE_COMPRESS, new_val);
 	if (priv->tstamp.rx_filter != HWTSTAMP_FILTER_NONE)
@@ -1960,17 +1957,10 @@
 	}
 
 	new_params = priv->channels.params;
-<<<<<<< HEAD
 
 	MLX5E_SET_PFLAG(&new_params, MLX5E_PFLAG_RX_STRIDING_RQ, enable);
 	mlx5e_set_rq_type(mdev, &new_params);
 
-=======
-
-	MLX5E_SET_PFLAG(&new_params, MLX5E_PFLAG_RX_STRIDING_RQ, enable);
-	mlx5e_set_rq_type(mdev, &new_params);
-
->>>>>>> 8e0eb2fb
 	return mlx5e_safe_switch_params(priv, &new_params, NULL, NULL, true);
 }
 
@@ -2006,15 +1996,9 @@
 		return -EOPNOTSUPP;
 
 	new_params = priv->channels.params;
-<<<<<<< HEAD
 
 	MLX5E_SET_PFLAG(&new_params, flag, enable);
 
-=======
-
-	MLX5E_SET_PFLAG(&new_params, flag, enable);
-
->>>>>>> 8e0eb2fb
 	return mlx5e_safe_switch_params(priv, &new_params, NULL, NULL, true);
 }
 
