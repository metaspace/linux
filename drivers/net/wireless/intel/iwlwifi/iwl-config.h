/* SPDX-License-Identifier: GPL-2.0 OR BSD-3-Clause */
/*
 * Copyright (C) 2005-2014, 2018-2021 Intel Corporation
 * Copyright (C) 2016-2017 Intel Deutschland GmbH
 */
#ifndef __IWL_CONFIG_H__
#define __IWL_CONFIG_H__

#include <linux/types.h>
#include <linux/netdevice.h>
#include <linux/ieee80211.h>
#include <linux/nl80211.h>
#include "iwl-csr.h"

enum iwl_device_family {
	IWL_DEVICE_FAMILY_UNDEFINED,
	IWL_DEVICE_FAMILY_1000,
	IWL_DEVICE_FAMILY_100,
	IWL_DEVICE_FAMILY_2000,
	IWL_DEVICE_FAMILY_2030,
	IWL_DEVICE_FAMILY_105,
	IWL_DEVICE_FAMILY_135,
	IWL_DEVICE_FAMILY_5000,
	IWL_DEVICE_FAMILY_5150,
	IWL_DEVICE_FAMILY_6000,
	IWL_DEVICE_FAMILY_6000i,
	IWL_DEVICE_FAMILY_6005,
	IWL_DEVICE_FAMILY_6030,
	IWL_DEVICE_FAMILY_6050,
	IWL_DEVICE_FAMILY_6150,
	IWL_DEVICE_FAMILY_7000,
	IWL_DEVICE_FAMILY_8000,
	IWL_DEVICE_FAMILY_9000,
	IWL_DEVICE_FAMILY_22000,
	IWL_DEVICE_FAMILY_AX210,
	IWL_DEVICE_FAMILY_BZ,
};

/*
 * LED mode
 *    IWL_LED_DEFAULT:  use device default
 *    IWL_LED_RF_STATE: turn LED on/off based on RF state
 *			LED ON  = RF ON
 *			LED OFF = RF OFF
 *    IWL_LED_BLINK:    adjust led blink rate based on blink table
 *    IWL_LED_DISABLE:	led disabled
 */
enum iwl_led_mode {
	IWL_LED_DEFAULT,
	IWL_LED_RF_STATE,
	IWL_LED_BLINK,
	IWL_LED_DISABLE,
};

/**
 * enum iwl_nvm_type - nvm formats
 * @IWL_NVM: the regular format
 * @IWL_NVM_EXT: extended NVM format
 * @IWL_NVM_SDP: NVM format used by 3168 series
 */
enum iwl_nvm_type {
	IWL_NVM,
	IWL_NVM_EXT,
	IWL_NVM_SDP,
};

/*
 * This is the threshold value of plcp error rate per 100mSecs.  It is
 * used to set and check for the validity of plcp_delta.
 */
#define IWL_MAX_PLCP_ERR_THRESHOLD_MIN		1
#define IWL_MAX_PLCP_ERR_THRESHOLD_DEF		50
#define IWL_MAX_PLCP_ERR_LONG_THRESHOLD_DEF	100
#define IWL_MAX_PLCP_ERR_EXT_LONG_THRESHOLD_DEF	200
#define IWL_MAX_PLCP_ERR_THRESHOLD_MAX		255
#define IWL_MAX_PLCP_ERR_THRESHOLD_DISABLE	0

/* TX queue watchdog timeouts in mSecs */
#define IWL_WATCHDOG_DISABLED	0
#define IWL_DEF_WD_TIMEOUT	2500
#define IWL_LONG_WD_TIMEOUT	10000
#define IWL_MAX_WD_TIMEOUT	120000

#define IWL_DEFAULT_MAX_TX_POWER 22
#define IWL_TX_CSUM_NETIF_FLAGS (NETIF_F_IPV6_CSUM | NETIF_F_IP_CSUM |\
				 NETIF_F_TSO | NETIF_F_TSO6)
#define IWL_TX_CSUM_NETIF_FLAGS_BZ (NETIF_F_HW_CSUM | NETIF_F_TSO | NETIF_F_TSO6)
#define IWL_CSUM_NETIF_FLAGS_MASK (IWL_TX_CSUM_NETIF_FLAGS | \
				   IWL_TX_CSUM_NETIF_FLAGS_BZ | \
				   NETIF_F_RXCSUM)

/* Antenna presence definitions */
#define	ANT_NONE	0x0
#define	ANT_INVALID	0xff
#define	ANT_A		BIT(0)
#define	ANT_B		BIT(1)
#define ANT_C		BIT(2)
#define	ANT_AB		(ANT_A | ANT_B)
#define	ANT_AC		(ANT_A | ANT_C)
#define ANT_BC		(ANT_B | ANT_C)
#define ANT_ABC		(ANT_A | ANT_B | ANT_C)


static inline u8 num_of_ant(u8 mask)
{
	return  !!((mask) & ANT_A) +
		!!((mask) & ANT_B) +
		!!((mask) & ANT_C);
}

/**
 * struct iwl_base_params - params not likely to change within a device family
 * @max_ll_items: max number of OTP blocks
 * @shadow_ram_support: shadow support for OTP memory
 * @led_compensation: compensate on the led on/off time per HW according
 *	to the deviation to achieve the desired led frequency.
 *	The detail algorithm is described in iwl-led.c
 * @wd_timeout: TX queues watchdog timeout
 * @max_event_log_size: size of event log buffer size for ucode event logging
 * @shadow_reg_enable: HW shadow register support
 * @apmg_wake_up_wa: should the MAC access REQ be asserted when a command
 *	is in flight. This is due to a HW bug in 7260, 3160 and 7265.
 * @scd_chain_ext_wa: should the chain extension feature in SCD be disabled.
 * @max_tfd_queue_size: max number of entries in tfd queue.
 */
struct iwl_base_params {
	unsigned int wd_timeout;

	u16 eeprom_size;
	u16 max_event_log_size;

	u8 pll_cfg:1, /* for iwl_pcie_apm_init() */
	   shadow_ram_support:1,
	   shadow_reg_enable:1,
	   pcie_l1_allowed:1,
	   apmg_wake_up_wa:1,
	   scd_chain_ext_wa:1;

	u16 num_of_queues;	/* def: HW dependent */
	u32 max_tfd_queue_size;	/* def: HW dependent */

	u8 max_ll_items;
	u8 led_compensation;
};

/*
 * @stbc: support Tx STBC and 1*SS Rx STBC
 * @ldpc: support Tx/Rx with LDPC
 * @use_rts_for_aggregation: use rts/cts protection for HT traffic
 * @ht40_bands: bitmap of bands (using %NL80211_BAND_*) that support HT40
 */
struct iwl_ht_params {
	u8 ht_greenfield_support:1,
	   stbc:1,
	   ldpc:1,
	   use_rts_for_aggregation:1;
	u8 ht40_bands;
};

/*
 * Tx-backoff threshold
 * @temperature: The threshold in Celsius
 * @backoff: The tx-backoff in uSec
 */
struct iwl_tt_tx_backoff {
	s32 temperature;
	u32 backoff;
};

#define TT_TX_BACKOFF_SIZE 6

/**
 * struct iwl_tt_params - thermal throttling parameters
 * @ct_kill_entry: CT Kill entry threshold
 * @ct_kill_exit: CT Kill exit threshold
 * @ct_kill_duration: The time  intervals (in uSec) in which the driver needs
 *	to checks whether to exit CT Kill.
 * @dynamic_smps_entry: Dynamic SMPS entry threshold
 * @dynamic_smps_exit: Dynamic SMPS exit threshold
 * @tx_protection_entry: TX protection entry threshold
 * @tx_protection_exit: TX protection exit threshold
 * @tx_backoff: Array of thresholds for tx-backoff , in ascending order.
 * @support_ct_kill: Support CT Kill?
 * @support_dynamic_smps: Support dynamic SMPS?
 * @support_tx_protection: Support tx protection?
 * @support_tx_backoff: Support tx-backoff?
 */
struct iwl_tt_params {
	u32 ct_kill_entry;
	u32 ct_kill_exit;
	u32 ct_kill_duration;
	u32 dynamic_smps_entry;
	u32 dynamic_smps_exit;
	u32 tx_protection_entry;
	u32 tx_protection_exit;
	struct iwl_tt_tx_backoff tx_backoff[TT_TX_BACKOFF_SIZE];
	u8 support_ct_kill:1,
	   support_dynamic_smps:1,
	   support_tx_protection:1,
	   support_tx_backoff:1;
};

/*
 * information on how to parse the EEPROM
 */
#define EEPROM_REG_BAND_1_CHANNELS		0x08
#define EEPROM_REG_BAND_2_CHANNELS		0x26
#define EEPROM_REG_BAND_3_CHANNELS		0x42
#define EEPROM_REG_BAND_4_CHANNELS		0x5C
#define EEPROM_REG_BAND_5_CHANNELS		0x74
#define EEPROM_REG_BAND_24_HT40_CHANNELS	0x82
#define EEPROM_REG_BAND_52_HT40_CHANNELS	0x92
#define EEPROM_6000_REG_BAND_24_HT40_CHANNELS	0x80
#define EEPROM_REGULATORY_BAND_NO_HT40		0

/* lower blocks contain EEPROM image and calibration data */
#define OTP_LOW_IMAGE_SIZE_2K		(2 * 512 * sizeof(u16))  /*  2 KB */
#define OTP_LOW_IMAGE_SIZE_16K		(16 * 512 * sizeof(u16)) /* 16 KB */
#define OTP_LOW_IMAGE_SIZE_32K		(32 * 512 * sizeof(u16)) /* 32 KB */

struct iwl_eeprom_params {
	const u8 regulatory_bands[7];
	bool enhanced_txpower;
};

/* Tx-backoff power threshold
 * @pwr: The power limit in mw
 * @backoff: The tx-backoff in uSec
 */
struct iwl_pwr_tx_backoff {
	u32 pwr;
	u32 backoff;
};

enum iwl_cfg_trans_ltr_delay {
	IWL_CFG_TRANS_LTR_DELAY_NONE	= 0,
	IWL_CFG_TRANS_LTR_DELAY_200US	= 1,
	IWL_CFG_TRANS_LTR_DELAY_2500US	= 2,
	IWL_CFG_TRANS_LTR_DELAY_1820US	= 3,
};

/**
 * struct iwl_cfg_trans - information needed to start the trans
 *
 * These values are specific to the device ID and do not change when
 * multiple configs are used for a single device ID.  They values are
 * used, among other things, to boot the NIC so that the HW REV or
 * RFID can be read before deciding the remaining parameters to use.
 *
 * @base_params: pointer to basic parameters
 * @csr: csr flags and addresses that are different across devices
 * @device_family: the device family
 * @umac_prph_offset: offset to add to UMAC periphery address
 * @xtal_latency: power up latency to get the xtal stabilized
 * @extra_phy_cfg_flags: extra configuration flags to pass to the PHY
 * @rf_id: need to read rf_id to determine the firmware image
 * @use_tfh: use TFH
 * @gen2: 22000 and on transport operation
 * @mq_rx_supported: multi-queue rx support
 * @integrated: discrete or integrated
 * @low_latency_xtal: use the low latency xtal if supported
 * @ltr_delay: LTR delay parameter, &enum iwl_cfg_trans_ltr_delay.
 */
struct iwl_cfg_trans_params {
	const struct iwl_base_params *base_params;
	enum iwl_device_family device_family;
	u32 umac_prph_offset;
	u32 xtal_latency;
	u32 extra_phy_cfg_flags;
	u32 rf_id:1,
	    use_tfh:1,
	    gen2:1,
	    mq_rx_supported:1,
	    integrated:1,
	    low_latency_xtal:1,
	    bisr_workaround:1,
	    ltr_delay:2;
};

/**
 * struct iwl_fw_mon_reg - FW monitor register info
 * @addr: register address
 * @mask: register mask
 */
struct iwl_fw_mon_reg {
	u32 addr;
	u32 mask;
};

/**
 * struct iwl_fw_mon_regs - FW monitor registers
 * @write_ptr: write pointer register
 * @cycle_cnt: cycle count register
 * @cur_frag: current fragment in use
 */
struct iwl_fw_mon_regs {
	struct iwl_fw_mon_reg write_ptr;
	struct iwl_fw_mon_reg cycle_cnt;
	struct iwl_fw_mon_reg cur_frag;
};

/**
 * struct iwl_cfg
 * @trans: the trans-specific configuration part
 * @name: Official name of the device
 * @fw_name_pre: Firmware filename prefix. The api version and extension
 *	(.ucode) will be added to filename before loading from disk. The
 *	filename is constructed as fw_name_pre<api>.ucode.
 * @ucode_api_max: Highest version of uCode API supported by driver.
 * @ucode_api_min: Lowest version of uCode API supported by driver.
 * @max_inst_size: The maximal length of the fw inst section (only DVM)
 * @max_data_size: The maximal length of the fw data section (only DVM)
 * @valid_tx_ant: valid transmit antenna
 * @valid_rx_ant: valid receive antenna
 * @non_shared_ant: the antenna that is for WiFi only
 * @nvm_ver: NVM version
 * @nvm_calib_ver: NVM calibration version
 * @lib: pointer to the lib ops
 * @ht_params: point to ht parameters
 * @led_mode: 0=blinking, 1=On(RF On)/Off(RF Off)
 * @rx_with_siso_diversity: 1x1 device with rx antenna diversity
 * @tx_with_siso_diversity: 1x1 device with tx antenna diversity
 * @internal_wimax_coex: internal wifi/wimax combo device
 * @high_temp: Is this NIC is designated to be in high temperature.
 * @host_interrupt_operation_mode: device needs host interrupt operation
 *	mode set
 * @nvm_hw_section_num: the ID of the HW NVM section
 * @mac_addr_from_csr: read HW address from CSR registers at this offset
 * @features: hw features, any combination of feature_passlist
 * @pwr_tx_backoffs: translation table between power limits and backoffs
 * @max_tx_agg_size: max TX aggregation size of the ADDBA request/response
 * @dccm_offset: offset from which DCCM begins
 * @dccm_len: length of DCCM (including runtime stack CCM)
 * @dccm2_offset: offset from which the second DCCM begins
 * @dccm2_len: length of the second DCCM
 * @smem_offset: offset from which the SMEM begins
 * @smem_len: the length of SMEM
 * @vht_mu_mimo_supported: VHT MU-MIMO support
 * @cdb: CDB support
 * @nvm_type: see &enum iwl_nvm_type
 * @d3_debug_data_base_addr: base address where D3 debug data is stored
 * @d3_debug_data_length: length of the D3 debug data
 * @bisr_workaround: BISR hardware workaround (for 22260 series devices)
 * @min_txq_size: minimum number of slots required in a TX queue
 * @uhb_supported: ultra high band channels supported
 * @min_256_ba_txq_size: minimum number of slots required in a TX queue which
 *	supports 256 BA aggregation
 * @num_rbds: number of receive buffer descriptors to use
 *	(only used for multi-queue capable devices)
 * @mac_addr_csr_base: CSR base register for MAC address access, if not set
 *	assume 0x380
 *
 * We enable the driver to be backward compatible wrt. hardware features.
 * API differences in uCode shouldn't be handled here but through TLVs
 * and/or the uCode API version instead.
 */
struct iwl_cfg {
	struct iwl_cfg_trans_params trans;
	/* params specific to an individual device within a device family */
	const char *name;
	const char *fw_name_pre;
	/* params likely to change within a device family */
	const struct iwl_ht_params *ht_params;
	const struct iwl_eeprom_params *eeprom_params;
	const struct iwl_pwr_tx_backoff *pwr_tx_backoffs;
	const char *default_nvm_file_C_step;
	const struct iwl_tt_params *thermal_params;
	enum iwl_led_mode led_mode;
	enum iwl_nvm_type nvm_type;
	u32 max_data_size;
	u32 max_inst_size;
	netdev_features_t features;
	u32 dccm_offset;
	u32 dccm_len;
	u32 dccm2_offset;
	u32 dccm2_len;
	u32 smem_offset;
	u32 smem_len;
	u16 nvm_ver;
	u16 nvm_calib_ver;
	u32 rx_with_siso_diversity:1,
	    tx_with_siso_diversity:1,
	    bt_shared_single_ant:1,
	    internal_wimax_coex:1,
	    host_interrupt_operation_mode:1,
	    high_temp:1,
	    mac_addr_from_csr:10,
	    lp_xtal_workaround:1,
	    disable_dummy_notification:1,
	    apmg_not_supported:1,
	    vht_mu_mimo_supported:1,
	    cdb:1,
	    dbgc_supported:1,
	    uhb_supported:1;
	u8 valid_tx_ant;
	u8 valid_rx_ant;
	u8 non_shared_ant;
	u8 nvm_hw_section_num;
	u8 max_tx_agg_size;
	u8 ucode_api_max;
	u8 ucode_api_min;
	u16 num_rbds;
	u32 min_umac_error_event_table;
	u32 d3_debug_data_base_addr;
	u32 d3_debug_data_length;
	u32 min_txq_size;
	u32 gp2_reg_addr;
	u32 min_256_ba_txq_size;
	const struct iwl_fw_mon_regs mon_dram_regs;
	const struct iwl_fw_mon_regs mon_smem_regs;
};

#define IWL_CFG_ANY (~0)

#define IWL_CFG_MAC_TYPE_PU		0x31
#define IWL_CFG_MAC_TYPE_PNJ		0x32
#define IWL_CFG_MAC_TYPE_TH		0x32
#define IWL_CFG_MAC_TYPE_QU		0x33
#define IWL_CFG_MAC_TYPE_QUZ		0x35
#define IWL_CFG_MAC_TYPE_QNJ		0x36
#define IWL_CFG_MAC_TYPE_SO		0x37
#define IWL_CFG_MAC_TYPE_SNJ		0x42
#define IWL_CFG_MAC_TYPE_SOF		0x43
#define IWL_CFG_MAC_TYPE_MA		0x44
#define IWL_CFG_MAC_TYPE_BZ		0x46
#define IWL_CFG_MAC_TYPE_GL		0x47

#define IWL_CFG_RF_TYPE_TH		0x105
#define IWL_CFG_RF_TYPE_TH1		0x108
#define IWL_CFG_RF_TYPE_JF2		0x105
#define IWL_CFG_RF_TYPE_JF1		0x108
#define IWL_CFG_RF_TYPE_HR2		0x10A
#define IWL_CFG_RF_TYPE_HR1		0x10C
#define IWL_CFG_RF_TYPE_GF		0x10D
#define IWL_CFG_RF_TYPE_MR		0x110
#define IWL_CFG_RF_TYPE_FM		0x112

#define IWL_CFG_RF_ID_TH		0x1
#define IWL_CFG_RF_ID_TH1		0x1
#define IWL_CFG_RF_ID_JF		0x3
#define IWL_CFG_RF_ID_JF1		0x6
#define IWL_CFG_RF_ID_JF1_DIV		0xA
#define IWL_CFG_RF_ID_HR		0x7
#define IWL_CFG_RF_ID_HR1		0x4

#define IWL_CFG_NO_160			0x1
#define IWL_CFG_160			0x0

#define IWL_CFG_CORES_BT		0x0
#define IWL_CFG_CORES_BT_GNSS		0x5

#define IWL_CFG_NO_CDB			0x0
#define IWL_CFG_CDB			0x1

#define IWL_CFG_NO_JACKET		0x0
#define IWL_CFG_IS_JACKET		0x1

#define IWL_SUBDEVICE_RF_ID(subdevice)	((u16)((subdevice) & 0x00F0) >> 4)
#define IWL_SUBDEVICE_NO_160(subdevice)	((u16)((subdevice) & 0x0200) >> 9)
#define IWL_SUBDEVICE_CORES(subdevice)	((u16)((subdevice) & 0x1C00) >> 10)

struct iwl_dev_info {
	u16 device;
	u16 subdevice;
	u16 mac_type;
	u16 rf_type;
	u8 mac_step;
	u8 rf_id;
	u8 no_160;
	u8 cores;
	u8 cdb;
	u8 jacket;
	const struct iwl_cfg *cfg;
	const char *name;
};

/*
 * This list declares the config structures for all devices.
 */
extern const struct iwl_cfg_trans_params iwl9000_trans_cfg;
extern const struct iwl_cfg_trans_params iwl9560_trans_cfg;
extern const struct iwl_cfg_trans_params iwl9560_long_latency_trans_cfg;
extern const struct iwl_cfg_trans_params iwl9560_shared_clk_trans_cfg;
extern const struct iwl_cfg_trans_params iwl_qnj_trans_cfg;
extern const struct iwl_cfg_trans_params iwl_qu_trans_cfg;
extern const struct iwl_cfg_trans_params iwl_qu_medium_latency_trans_cfg;
extern const struct iwl_cfg_trans_params iwl_qu_long_latency_trans_cfg;
extern const struct iwl_cfg_trans_params iwl_ax200_trans_cfg;
extern const struct iwl_cfg_trans_params iwl_snj_trans_cfg;
extern const struct iwl_cfg_trans_params iwl_so_trans_cfg;
extern const struct iwl_cfg_trans_params iwl_so_long_latency_trans_cfg;
extern const struct iwl_cfg_trans_params iwl_ma_trans_cfg;
extern const struct iwl_cfg_trans_params iwl_bz_trans_cfg;
extern const char iwl9162_name[];
extern const char iwl9260_name[];
extern const char iwl9260_1_name[];
extern const char iwl9270_name[];
extern const char iwl9461_name[];
extern const char iwl9462_name[];
extern const char iwl9560_name[];
extern const char iwl9162_160_name[];
extern const char iwl9260_160_name[];
extern const char iwl9270_160_name[];
extern const char iwl9461_160_name[];
extern const char iwl9462_160_name[];
extern const char iwl9560_160_name[];
extern const char iwl9260_killer_1550_name[];
extern const char iwl9560_killer_1550i_name[];
extern const char iwl9560_killer_1550s_name[];
extern const char iwl_ax200_name[];
extern const char iwl_ax203_name[];
extern const char iwl_ax201_name[];
extern const char iwl_ax101_name[];
extern const char iwl_ax200_killer_1650w_name[];
extern const char iwl_ax200_killer_1650x_name[];
extern const char iwl_ax201_killer_1650s_name[];
extern const char iwl_ax201_killer_1650i_name[];
extern const char iwl_ax210_killer_1675w_name[];
extern const char iwl_ax210_killer_1675x_name[];
extern const char iwl9560_killer_1550i_160_name[];
extern const char iwl9560_killer_1550s_160_name[];
extern const char iwl_ax211_killer_1675s_name[];
extern const char iwl_ax211_killer_1675i_name[];
extern const char iwl_ax411_killer_1690s_name[];
extern const char iwl_ax411_killer_1690i_name[];
extern const char iwl_ax211_name[];
extern const char iwl_ax221_name[];
extern const char iwl_ax231_name[];
extern const char iwl_ax411_name[];
extern const char iwl_bz_name[];
#if IS_ENABLED(CONFIG_IWLDVM)
extern const struct iwl_cfg iwl5300_agn_cfg;
extern const struct iwl_cfg iwl5100_agn_cfg;
extern const struct iwl_cfg iwl5350_agn_cfg;
extern const struct iwl_cfg iwl5100_bgn_cfg;
extern const struct iwl_cfg iwl5100_abg_cfg;
extern const struct iwl_cfg iwl5150_agn_cfg;
extern const struct iwl_cfg iwl5150_abg_cfg;
extern const struct iwl_cfg iwl6005_2agn_cfg;
extern const struct iwl_cfg iwl6005_2abg_cfg;
extern const struct iwl_cfg iwl6005_2bg_cfg;
extern const struct iwl_cfg iwl6005_2agn_sff_cfg;
extern const struct iwl_cfg iwl6005_2agn_d_cfg;
extern const struct iwl_cfg iwl6005_2agn_mow1_cfg;
extern const struct iwl_cfg iwl6005_2agn_mow2_cfg;
extern const struct iwl_cfg iwl1030_bgn_cfg;
extern const struct iwl_cfg iwl1030_bg_cfg;
extern const struct iwl_cfg iwl6030_2agn_cfg;
extern const struct iwl_cfg iwl6030_2abg_cfg;
extern const struct iwl_cfg iwl6030_2bgn_cfg;
extern const struct iwl_cfg iwl6030_2bg_cfg;
extern const struct iwl_cfg iwl6000i_2agn_cfg;
extern const struct iwl_cfg iwl6000i_2abg_cfg;
extern const struct iwl_cfg iwl6000i_2bg_cfg;
extern const struct iwl_cfg iwl6000_3agn_cfg;
extern const struct iwl_cfg iwl6050_2agn_cfg;
extern const struct iwl_cfg iwl6050_2abg_cfg;
extern const struct iwl_cfg iwl6150_bgn_cfg;
extern const struct iwl_cfg iwl6150_bg_cfg;
extern const struct iwl_cfg iwl1000_bgn_cfg;
extern const struct iwl_cfg iwl1000_bg_cfg;
extern const struct iwl_cfg iwl100_bgn_cfg;
extern const struct iwl_cfg iwl100_bg_cfg;
extern const struct iwl_cfg iwl130_bgn_cfg;
extern const struct iwl_cfg iwl130_bg_cfg;
extern const struct iwl_cfg iwl2000_2bgn_cfg;
extern const struct iwl_cfg iwl2000_2bgn_d_cfg;
extern const struct iwl_cfg iwl2030_2bgn_cfg;
extern const struct iwl_cfg iwl6035_2agn_cfg;
extern const struct iwl_cfg iwl6035_2agn_sff_cfg;
extern const struct iwl_cfg iwl105_bgn_cfg;
extern const struct iwl_cfg iwl105_bgn_d_cfg;
extern const struct iwl_cfg iwl135_bgn_cfg;
#endif /* CONFIG_IWLDVM */
#if IS_ENABLED(CONFIG_IWLMVM)
extern const struct iwl_cfg iwl7260_2ac_cfg;
extern const struct iwl_cfg iwl7260_2ac_cfg_high_temp;
extern const struct iwl_cfg iwl7260_2n_cfg;
extern const struct iwl_cfg iwl7260_n_cfg;
extern const struct iwl_cfg iwl3160_2ac_cfg;
extern const struct iwl_cfg iwl3160_2n_cfg;
extern const struct iwl_cfg iwl3160_n_cfg;
extern const struct iwl_cfg iwl3165_2ac_cfg;
extern const struct iwl_cfg iwl3168_2ac_cfg;
extern const struct iwl_cfg iwl7265_2ac_cfg;
extern const struct iwl_cfg iwl7265_2n_cfg;
extern const struct iwl_cfg iwl7265_n_cfg;
extern const struct iwl_cfg iwl7265d_2ac_cfg;
extern const struct iwl_cfg iwl7265d_2n_cfg;
extern const struct iwl_cfg iwl7265d_n_cfg;
extern const struct iwl_cfg iwl8260_2n_cfg;
extern const struct iwl_cfg iwl8260_2ac_cfg;
extern const struct iwl_cfg iwl8265_2ac_cfg;
extern const struct iwl_cfg iwl8275_2ac_cfg;
extern const struct iwl_cfg iwl4165_2ac_cfg;
extern const struct iwl_cfg iwl9260_2ac_cfg;
extern const struct iwl_cfg iwl9560_qu_b0_jf_b0_cfg;
extern const struct iwl_cfg iwl9560_qu_c0_jf_b0_cfg;
extern const struct iwl_cfg iwl9560_quz_a0_jf_b0_cfg;
extern const struct iwl_cfg iwl9560_qnj_b0_jf_b0_cfg;
extern const struct iwl_cfg iwl9560_2ac_cfg_soc;
extern const struct iwl_cfg iwl_qu_b0_hr1_b0;
extern const struct iwl_cfg iwl_qu_c0_hr1_b0;
extern const struct iwl_cfg iwl_quz_a0_hr1_b0;
extern const struct iwl_cfg iwl_qu_b0_hr_b0;
extern const struct iwl_cfg iwl_qu_c0_hr_b0;
extern const struct iwl_cfg iwl_ax200_cfg_cc;
extern const struct iwl_cfg iwl_ax201_cfg_qu_hr;
extern const struct iwl_cfg iwl_ax201_cfg_qu_c0_hr_b0;
extern const struct iwl_cfg iwl_ax201_cfg_quz_hr;
extern const struct iwl_cfg iwl_ax1650i_cfg_quz_hr;
extern const struct iwl_cfg iwl_ax1650s_cfg_quz_hr;
extern const struct iwl_cfg killer1650s_2ax_cfg_qu_b0_hr_b0;
extern const struct iwl_cfg killer1650i_2ax_cfg_qu_b0_hr_b0;
extern const struct iwl_cfg killer1650s_2ax_cfg_qu_c0_hr_b0;
extern const struct iwl_cfg killer1650i_2ax_cfg_qu_c0_hr_b0;
extern const struct iwl_cfg killer1650x_2ax_cfg;
extern const struct iwl_cfg killer1650w_2ax_cfg;
extern const struct iwl_cfg iwl_qnj_b0_hr_b0_cfg;
extern const struct iwl_cfg iwlax210_2ax_cfg_so_jf_b0;
extern const struct iwl_cfg iwlax211_2ax_cfg_so_gf_a0;
extern const struct iwl_cfg iwlax211_2ax_cfg_so_gf_a0_long;
extern const struct iwl_cfg iwlax210_2ax_cfg_ty_gf_a0;
extern const struct iwl_cfg iwlax411_2ax_cfg_so_gf4_a0;
extern const struct iwl_cfg iwlax411_2ax_cfg_so_gf4_a0_long;
extern const struct iwl_cfg iwlax411_2ax_cfg_sosnj_gf4_a0;
extern const struct iwl_cfg iwlax211_cfg_snj_gf_a0;
extern const struct iwl_cfg iwl_cfg_snj_hr_b0;
extern const struct iwl_cfg iwl_cfg_snj_a0_jf_b0;
extern const struct iwl_cfg iwl_cfg_ma_a0_hr_b0;
extern const struct iwl_cfg iwl_cfg_ma_a0_gf_a0;
extern const struct iwl_cfg iwl_cfg_ma_a0_gf4_a0;
extern const struct iwl_cfg iwl_cfg_ma_a0_mr_a0;
extern const struct iwl_cfg iwl_cfg_ma_a0_fm_a0;
extern const struct iwl_cfg iwl_cfg_snj_a0_mr_a0;
extern const struct iwl_cfg iwl_cfg_so_a0_hr_a0;
extern const struct iwl_cfg iwl_cfg_quz_a0_hr_b0;
extern const struct iwl_cfg iwl_cfg_bz_a0_hr_b0;
extern const struct iwl_cfg iwl_cfg_bz_a0_gf_a0;
extern const struct iwl_cfg iwl_cfg_bz_a0_gf4_a0;
extern const struct iwl_cfg iwl_cfg_bz_a0_mr_a0;
extern const struct iwl_cfg iwl_cfg_bz_a0_fm_a0;
extern const struct iwl_cfg iwl_cfg_gl_a0_fm_a0;
<<<<<<< HEAD
=======
extern const struct iwl_cfg iwl_cfg_bz_z0_gf_a0;
extern const struct iwl_cfg iwl_cfg_bnj_a0_fm_a0;
extern const struct iwl_cfg iwl_cfg_bnj_a0_fm4_a0;
extern const struct iwl_cfg iwl_cfg_bnj_a0_gf_a0;
extern const struct iwl_cfg iwl_cfg_bnj_a0_gf4_a0;
extern const struct iwl_cfg iwl_cfg_bnj_a0_hr_b0;
>>>>>>> 754e0b0e
#endif /* CONFIG_IWLMVM */

#endif /* __IWL_CONFIG_H__ */<|MERGE_RESOLUTION|>--- conflicted
+++ resolved
@@ -641,15 +641,12 @@
 extern const struct iwl_cfg iwl_cfg_bz_a0_mr_a0;
 extern const struct iwl_cfg iwl_cfg_bz_a0_fm_a0;
 extern const struct iwl_cfg iwl_cfg_gl_a0_fm_a0;
-<<<<<<< HEAD
-=======
 extern const struct iwl_cfg iwl_cfg_bz_z0_gf_a0;
 extern const struct iwl_cfg iwl_cfg_bnj_a0_fm_a0;
 extern const struct iwl_cfg iwl_cfg_bnj_a0_fm4_a0;
 extern const struct iwl_cfg iwl_cfg_bnj_a0_gf_a0;
 extern const struct iwl_cfg iwl_cfg_bnj_a0_gf4_a0;
 extern const struct iwl_cfg iwl_cfg_bnj_a0_hr_b0;
->>>>>>> 754e0b0e
 #endif /* CONFIG_IWLMVM */
 
 #endif /* __IWL_CONFIG_H__ */