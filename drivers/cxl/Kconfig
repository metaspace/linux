--- conflicted
+++ resolved
@@ -6,10 +6,7 @@
 	select FW_UPLOAD
 	select PCI_DOE
 	select FIRMWARE_TABLE
-<<<<<<< HEAD
-=======
 	select NUMA_KEEP_MEMINFO if (NUMA && X86)
->>>>>>> 0c383648
 	help
 	  CXL is a bus that is electrically compatible with PCI Express, but
 	  layers three protocols on that signalling (CXL.io, CXL.cache, and
